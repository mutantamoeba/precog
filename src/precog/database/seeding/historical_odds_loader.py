"""
Historical Odds Data Loader for Precog.

This module provides utilities for loading historical betting odds from
external data sources into the historical_odds table.

Data Sources:
    - betting_csv: CSV files with spread/total data (e.g., slieb74/NFL-Betting-Data)
    - BettingCSVSource: Adapter for betting CSV files

Educational Notes:
------------------
Closing Line Value (CLV):
    CLV = Your bet price vs closing line.
    Beating the closing line is the best predictor of long-term profitability.
    This table enables historical CLV analysis across thousands of games.

Historical Odds Data Format:
    - spread_home_close: Point spread from home team perspective (e.g., -3.5)
    - total_close: Over/under line (e.g., 45.5)
    - moneyline_home_close: Moneyline odds for home team (e.g., -150)
    - home_covered: Whether home team covered the spread
    - game_went_over: Whether total went over the line

Team Code Normalization:
    Source adapters handle team code normalization internally.
    Historical data may have different codes than current teams:
    - Oakland Raiders (OAK) -> Las Vegas Raiders (LV)
    - San Diego Chargers (SD) -> LA Chargers (LAC)

Reference:
    - Issue #229: Expanded Historical Data Sources
    - Issue #254: Add progress bars for large seeding operations
    - Migration 0007: Create historical_odds table
    - ADR-106: Historical Data Collection Architecture
"""

from __future__ import annotations

import logging
from typing import TYPE_CHECKING, Any

from precog.database.connection import get_cursor
<<<<<<< HEAD
from precog.database.seeding.batch_result import (
    BatchInsertResult,
    ErrorHandlingMode,
)
=======
from precog.database.seeding.progress import print_load_summary, seeding_progress
>>>>>>> cbac67f0

if TYPE_CHECKING:
    from collections.abc import Iterator

    from precog.database.seeding.sources.base_source import OddsRecord

logger = logging.getLogger(__name__)


# =============================================================================
# Result Types
# =============================================================================


# Type alias for backward compatibility (Issue #255)
# BatchInsertResult provides:
#   - total_records (aliased as records_processed)
#   - successful (aliased as records_inserted)
#   - skipped (aliased as records_skipped)
#   - failed (aliased as errors)
#   - error_messages property (compatibility)
#   - PLUS: failed_records list with FailedRecord details
#
# Note: The __add__ method for combining results is not preserved.
# Use BatchInsertResult.merge() or manually combine if needed.
LoadResult = BatchInsertResult


# =============================================================================
# Source Name Mapping
# =============================================================================

# Map source adapter names to database-allowed values
# historical_odds table CHECK constraint: 'kaggle', 'odds_portal', 'action_network',
# 'pinnacle', 'manual', 'imported', 'consensus', 'betting_csv', 'fivethirtyeight'
SOURCE_NAME_MAPPING: dict[str, str] = {
    "betting_csv": "betting_csv",
    "fivethirtyeight": "fivethirtyeight",
    "kaggle": "kaggle",
    "odds_portal": "odds_portal",
    "action_network": "action_network",
    "pinnacle": "pinnacle",
    "manual": "manual",
}


def normalize_source_name(source: str) -> str:
    """
    Normalize source name to database-allowed value.

    Args:
        source: Source name from adapter

    Returns:
        Database-compatible source name
    """
    return SOURCE_NAME_MAPPING.get(source.lower(), "imported")


# =============================================================================
# Database Operations
# =============================================================================


def lookup_historical_game_id(
    sport: str,
    game_date: Any,  # date object
    home_team_code: str,
    away_team_code: str,
) -> int | None:
    """
    Look up historical_game_id for matching game.

    Args:
        sport: Sport code (e.g., "nfl")
        game_date: Game date
        home_team_code: Home team code (e.g., "KC")
        away_team_code: Away team code (e.g., "BUF")

    Returns:
        historical_game_id if found, None otherwise
    """
    with get_cursor() as cursor:
        cursor.execute(
            """
            SELECT historical_game_id FROM historical_games
            WHERE sport = %s
              AND game_date = %s
              AND home_team_code = %s
              AND away_team_code = %s
            """,
            (sport, game_date, home_team_code, away_team_code),
        )
        row = cursor.fetchone()
        if row:
            return int(row["historical_game_id"])
    return None


def insert_historical_odds(record: OddsRecord) -> bool:
    """
    Insert or update a single historical odds record.

    Uses ON CONFLICT to handle duplicates (same game, same sportsbook).

    Args:
        record: OddsRecord to insert

    Returns:
        True if successful, False otherwise
    """
    # Try to find matching historical game
    historical_game_id = lookup_historical_game_id(
        record["sport"],
        record["game_date"],
        record["home_team_code"],
        record["away_team_code"],
    )

    source = normalize_source_name(record["source"])
    sportsbook = record.get("sportsbook") or "consensus"

    with get_cursor(commit=True) as cursor:
        cursor.execute(
            """
            INSERT INTO historical_odds (
                historical_game_id, sport, game_date,
                home_team_code, away_team_code, sportsbook,
                spread_home_open, spread_home_close,
                spread_home_odds_open, spread_home_odds_close,
                moneyline_home_open, moneyline_home_close,
                moneyline_away_open, moneyline_away_close,
                total_open, total_close,
                over_odds_open, over_odds_close,
                home_covered, game_went_over,
                source, source_file
            ) VALUES (
                %s, %s, %s, %s, %s, %s,
                %s, %s, %s, %s,
                %s, %s, %s, %s,
                %s, %s, %s, %s,
                %s, %s, %s, %s
            )
            ON CONFLICT (sport, game_date, home_team_code, away_team_code, sportsbook)
            DO UPDATE SET
                historical_game_id = EXCLUDED.historical_game_id,
                spread_home_open = COALESCE(EXCLUDED.spread_home_open, historical_odds.spread_home_open),
                spread_home_close = COALESCE(EXCLUDED.spread_home_close, historical_odds.spread_home_close),
                spread_home_odds_open = COALESCE(EXCLUDED.spread_home_odds_open, historical_odds.spread_home_odds_open),
                spread_home_odds_close = COALESCE(EXCLUDED.spread_home_odds_close, historical_odds.spread_home_odds_close),
                moneyline_home_open = COALESCE(EXCLUDED.moneyline_home_open, historical_odds.moneyline_home_open),
                moneyline_home_close = COALESCE(EXCLUDED.moneyline_home_close, historical_odds.moneyline_home_close),
                moneyline_away_open = COALESCE(EXCLUDED.moneyline_away_open, historical_odds.moneyline_away_open),
                moneyline_away_close = COALESCE(EXCLUDED.moneyline_away_close, historical_odds.moneyline_away_close),
                total_open = COALESCE(EXCLUDED.total_open, historical_odds.total_open),
                total_close = COALESCE(EXCLUDED.total_close, historical_odds.total_close),
                over_odds_open = COALESCE(EXCLUDED.over_odds_open, historical_odds.over_odds_open),
                over_odds_close = COALESCE(EXCLUDED.over_odds_close, historical_odds.over_odds_close),
                home_covered = COALESCE(EXCLUDED.home_covered, historical_odds.home_covered),
                game_went_over = COALESCE(EXCLUDED.game_went_over, historical_odds.game_went_over),
                source = EXCLUDED.source,
                source_file = EXCLUDED.source_file
            """,
            (
                historical_game_id,
                record["sport"],
                record["game_date"],
                record["home_team_code"],
                record["away_team_code"],
                sportsbook,
                record.get("spread_home_open"),
                record.get("spread_home_close"),
                record.get("spread_home_odds_open"),
                record.get("spread_home_odds_close"),
                record.get("moneyline_home_open"),
                record.get("moneyline_home_close"),
                record.get("moneyline_away_open"),
                record.get("moneyline_away_close"),
                record.get("total_open"),
                record.get("total_close"),
                record.get("over_odds_open"),
                record.get("over_odds_close"),
                record.get("home_covered"),
                record.get("game_went_over"),
                source,
                record.get("source_file"),
            ),
        )
        return True


def bulk_insert_historical_odds(
    records: Iterator[OddsRecord],
    batch_size: int = 1000,
    link_games: bool = True,
<<<<<<< HEAD
    error_mode: ErrorHandlingMode = ErrorHandlingMode.FAIL,
) -> BatchInsertResult:
=======
    *,
    total: int | None = None,
    show_progress: bool = True,
) -> LoadResult:
>>>>>>> cbac67f0
    """
    Bulk insert historical odds records with batching and progress display.

    Args:
        records: Iterator of OddsRecord
        batch_size: Number of records per batch (default: 1000)
        link_games: Whether to look up historical_game_id (default: True)
<<<<<<< HEAD
        error_mode: How to handle errors (default: FAIL - stop on first error)
            - FAIL: Raise exception on first error
            - SKIP: Skip failed records, continue processing
            - COLLECT: Collect all failures, continue processing

    Returns:
        BatchInsertResult with statistics and any failed records
=======
        total: Expected total records (enables determinate progress bar)
        show_progress: Whether to show progress bar (auto-disabled in CI)

    Returns:
        LoadResult with statistics
>>>>>>> cbac67f0

    Example:
        >>> result = bulk_insert_historical_odds(
        ...     records,
<<<<<<< HEAD
        ...     error_mode=ErrorHandlingMode.COLLECT
        ... )
        >>> if result.has_failures:
        ...     print(result.get_failure_summary())
=======
        ...     batch_size=500,
        ...     link_games=True,
        ...     total=5000,
        ...     show_progress=True,
        ... )
>>>>>>> cbac67f0
    """
    result = BatchInsertResult(error_mode=error_mode, operation="bulk_insert_historical_odds")

    batch: list[tuple[Any, ...]] = []
    game_id_cache: dict[tuple[str, Any, str, str], int | None] = {}

<<<<<<< HEAD
    for record_index, record in enumerate(records):
        result.total_records += 1

        # Look up historical_game_id (with caching)
        historical_game_id: int | None = None
        if link_games:
            cache_key = (
                record["sport"],
                record["game_date"],
                record["home_team_code"],
                record["away_team_code"],
            )
            if cache_key not in game_id_cache:
                game_id_cache[cache_key] = lookup_historical_game_id(
=======
    with seeding_progress(
        "Loading betting odds...",
        total=total,
        show_progress=show_progress,
    ) as (progress, task):
        for record in records:
            result.records_processed += 1

            # Look up historical_game_id (with caching)
            historical_game_id: int | None = None
            if link_games:
                cache_key = (
>>>>>>> cbac67f0
                    record["sport"],
                    record["game_date"],
                    record["home_team_code"],
                    record["away_team_code"],
                )
                if cache_key not in game_id_cache:
                    game_id_cache[cache_key] = lookup_historical_game_id(
                        record["sport"],
                        record["game_date"],
                        record["home_team_code"],
                        record["away_team_code"],
                    )
                historical_game_id = game_id_cache[cache_key]

            source = normalize_source_name(record["source"])
            sportsbook = record.get("sportsbook") or "consensus"

            batch.append(
                (
                    historical_game_id,
                    record["sport"],
                    record["game_date"],
                    record["home_team_code"],
                    record["away_team_code"],
                    sportsbook,
                    record.get("spread_home_open"),
                    record.get("spread_home_close"),
                    record.get("spread_home_odds_open"),
                    record.get("spread_home_odds_close"),
                    record.get("moneyline_home_open"),
                    record.get("moneyline_home_close"),
                    record.get("moneyline_away_open"),
                    record.get("moneyline_away_close"),
                    record.get("total_open"),
                    record.get("total_close"),
                    record.get("over_odds_open"),
                    record.get("over_odds_close"),
                    record.get("home_covered"),
                    record.get("game_went_over"),
                    source,
                    record.get("source_file"),
                )
            )

<<<<<<< HEAD
        # Flush batch when full
        if len(batch) >= batch_size:
            inserted = _flush_odds_batch(batch)
            result.successful += inserted
            batch = []
=======
            # Update progress
            if progress and task is not None:
                progress.advance(task)

            # Flush batch when full
            if len(batch) >= batch_size:
                inserted = _flush_odds_batch(batch)
                result.records_inserted += inserted
                batch = []
>>>>>>> cbac67f0

    # Flush remaining records
    if batch:
        inserted = _flush_odds_batch(batch)
        result.successful += inserted

    return result


def _flush_odds_batch(batch: list[tuple[Any, ...]]) -> int:
    """
    Insert a batch of odds records using execute_values.

    Args:
        batch: List of tuples to insert

    Returns:
        Number of records inserted/updated
    """
    if not batch:
        return 0

    with get_cursor(commit=True) as cursor:
        from psycopg2.extras import execute_values

        query = """
            INSERT INTO historical_odds (
                historical_game_id, sport, game_date,
                home_team_code, away_team_code, sportsbook,
                spread_home_open, spread_home_close,
                spread_home_odds_open, spread_home_odds_close,
                moneyline_home_open, moneyline_home_close,
                moneyline_away_open, moneyline_away_close,
                total_open, total_close,
                over_odds_open, over_odds_close,
                home_covered, game_went_over,
                source, source_file
            ) VALUES %s
            ON CONFLICT (sport, game_date, home_team_code, away_team_code, sportsbook)
            DO UPDATE SET
                historical_game_id = EXCLUDED.historical_game_id,
                spread_home_close = COALESCE(EXCLUDED.spread_home_close, historical_odds.spread_home_close),
                total_close = COALESCE(EXCLUDED.total_close, historical_odds.total_close),
                home_covered = COALESCE(EXCLUDED.home_covered, historical_odds.home_covered),
                game_went_over = COALESCE(EXCLUDED.game_went_over, historical_odds.game_went_over),
                source = EXCLUDED.source,
                source_file = EXCLUDED.source_file
        """
        execute_values(cursor, query, batch)
        return len(batch)


# =============================================================================
# Main Entry Points
# =============================================================================


def load_odds_from_source(
    source_adapter: Any,
    sport: str = "nfl",
    seasons: list[int] | None = None,
    link_games: bool = True,
<<<<<<< HEAD
    error_mode: ErrorHandlingMode = ErrorHandlingMode.FAIL,
) -> BatchInsertResult:
=======
    *,
    show_progress: bool = True,
) -> LoadResult:
>>>>>>> cbac67f0
    """
    Load historical odds from a source adapter into the database.

    Args:
        source_adapter: A source adapter with load_odds() method
        sport: Sport code (default: "nfl")
        seasons: Filter to specific seasons (default: all)
        link_games: Whether to look up historical_game_id (default: True)
<<<<<<< HEAD
        error_mode: How to handle errors (default: FAIL - stop on first error)
            - FAIL: Raise exception on first error
            - SKIP: Skip failed records, continue processing
            - COLLECT: Collect all failures, continue processing
=======
        show_progress: Whether to show progress bar (auto-disabled in CI)
>>>>>>> cbac67f0

    Returns:
        BatchInsertResult with statistics

    Example:
        >>> from precog.database.seeding.sources import BettingCSVSource
        >>> source = BettingCSVSource(data_dir=Path("data/historical"))
        >>> result = load_odds_from_source(
        ...     source, sport="nfl", seasons=[2023], show_progress=True
        ... )
        >>> print(f"Loaded {result.records_inserted} odds records")
        >>> # With error collection
        >>> result = load_odds_from_source(
        ...     source, error_mode=ErrorHandlingMode.COLLECT
        ... )
        >>> if result.has_failures:
        ...     print(result.get_failure_summary())
    """
    logger.info(
        "Loading historical odds: source=%s, sport=%s, seasons=%s",
        source_adapter.source_name,
        sport,
        seasons,
    )

    records = source_adapter.load_odds(sport=sport, seasons=seasons)
<<<<<<< HEAD
    result = bulk_insert_historical_odds(records, link_games=link_games, error_mode=error_mode)
=======
    result = bulk_insert_historical_odds(
        records, link_games=link_games, show_progress=show_progress
    )
>>>>>>> cbac67f0

    logger.info(
        "Historical odds load complete: processed=%d, inserted=%d, skipped=%d",
        result.records_processed,
        result.records_inserted,
        result.records_skipped,
    )

    # Print summary table
    print_load_summary(
        f"Historical Odds Load ({source_adapter.source_name})",
        processed=result.records_processed,
        inserted=result.records_inserted,
        skipped=result.records_skipped,
        errors=result.errors,
        show_summary=show_progress,
    )

    return result


def get_historical_odds_stats() -> dict[str, Any]:
    """
    Get statistics about historical odds data in the database.

    Returns:
        Dictionary with counts by sport, season, source, sportsbook
    """
    with get_cursor() as cursor:
        # Count by sport
        cursor.execute("""
            SELECT sport, COUNT(*) as count
            FROM historical_odds
            GROUP BY sport
            ORDER BY sport
        """)
        by_sport = {row["sport"]: row["count"] for row in cursor.fetchall()}

        # Count by season (derived from game_date)
        cursor.execute("""
            SELECT EXTRACT(YEAR FROM game_date)::integer as season, COUNT(*) as count
            FROM historical_odds
            GROUP BY season
            ORDER BY season DESC
            LIMIT 10
        """)
        by_season = {row["season"]: row["count"] for row in cursor.fetchall()}

        # Count by source
        cursor.execute("""
            SELECT source, COUNT(*) as count
            FROM historical_odds
            GROUP BY source
            ORDER BY count DESC
        """)
        by_source = {row["source"]: row["count"] for row in cursor.fetchall()}

        # Count by sportsbook
        cursor.execute("""
            SELECT sportsbook, COUNT(*) as count
            FROM historical_odds
            GROUP BY sportsbook
            ORDER BY count DESC
        """)
        by_sportsbook = {row["sportsbook"]: row["count"] for row in cursor.fetchall()}

        # Count linked vs unlinked
        cursor.execute("""
            SELECT
                COUNT(*) FILTER (WHERE historical_game_id IS NOT NULL) as linked,
                COUNT(*) FILTER (WHERE historical_game_id IS NULL) as unlinked
            FROM historical_odds
        """)
        linkage = cursor.fetchone()

        # Total count
        cursor.execute("SELECT COUNT(*) as total FROM historical_odds")
        total = cursor.fetchone()["total"]

    return {
        "total": total,
        "by_sport": by_sport,
        "by_season": by_season,
        "by_source": by_source,
        "by_sportsbook": by_sportsbook,
        "linked_to_games": linkage["linked"] if linkage else 0,
        "unlinked": linkage["unlinked"] if linkage else 0,
    }


def link_orphan_odds_to_games() -> int:
    """
    Link historical_odds records without historical_game_id to matching games.

    This is useful after loading odds before games, or if new games are added.

    Returns:
        Number of records updated
    """
    with get_cursor(commit=True) as cursor:
        cursor.execute("""
            UPDATE historical_odds o
            SET historical_game_id = g.historical_game_id
            FROM historical_games g
            WHERE o.historical_game_id IS NULL
              AND o.sport = g.sport
              AND o.game_date = g.game_date
              AND o.home_team_code = g.home_team_code
              AND o.away_team_code = g.away_team_code
        """)
        rowcount: int = cursor.rowcount or 0
        return rowcount<|MERGE_RESOLUTION|>--- conflicted
+++ resolved
@@ -41,14 +41,10 @@
 from typing import TYPE_CHECKING, Any
 
 from precog.database.connection import get_cursor
-<<<<<<< HEAD
 from precog.database.seeding.batch_result import (
     BatchInsertResult,
     ErrorHandlingMode,
 )
-=======
-from precog.database.seeding.progress import print_load_summary, seeding_progress
->>>>>>> cbac67f0
 
 if TYPE_CHECKING:
     from collections.abc import Iterator
@@ -244,15 +240,8 @@
     records: Iterator[OddsRecord],
     batch_size: int = 1000,
     link_games: bool = True,
-<<<<<<< HEAD
     error_mode: ErrorHandlingMode = ErrorHandlingMode.FAIL,
 ) -> BatchInsertResult:
-=======
-    *,
-    total: int | None = None,
-    show_progress: bool = True,
-) -> LoadResult:
->>>>>>> cbac67f0
     """
     Bulk insert historical odds records with batching and progress display.
 
@@ -260,7 +249,6 @@
         records: Iterator of OddsRecord
         batch_size: Number of records per batch (default: 1000)
         link_games: Whether to look up historical_game_id (default: True)
-<<<<<<< HEAD
         error_mode: How to handle errors (default: FAIL - stop on first error)
             - FAIL: Raise exception on first error
             - SKIP: Skip failed records, continue processing
@@ -268,64 +256,27 @@
 
     Returns:
         BatchInsertResult with statistics and any failed records
-=======
-        total: Expected total records (enables determinate progress bar)
-        show_progress: Whether to show progress bar (auto-disabled in CI)
-
-    Returns:
-        LoadResult with statistics
->>>>>>> cbac67f0
 
     Example:
         >>> result = bulk_insert_historical_odds(
         ...     records,
-<<<<<<< HEAD
         ...     error_mode=ErrorHandlingMode.COLLECT
         ... )
         >>> if result.has_failures:
         ...     print(result.get_failure_summary())
-=======
-        ...     batch_size=500,
-        ...     link_games=True,
-        ...     total=5000,
-        ...     show_progress=True,
-        ... )
->>>>>>> cbac67f0
     """
     result = BatchInsertResult(error_mode=error_mode, operation="bulk_insert_historical_odds")
 
     batch: list[tuple[Any, ...]] = []
     game_id_cache: dict[tuple[str, Any, str, str], int | None] = {}
 
-<<<<<<< HEAD
     for record_index, record in enumerate(records):
         result.total_records += 1
-
-        # Look up historical_game_id (with caching)
-        historical_game_id: int | None = None
-        if link_games:
-            cache_key = (
-                record["sport"],
-                record["game_date"],
-                record["home_team_code"],
-                record["away_team_code"],
-            )
-            if cache_key not in game_id_cache:
-                game_id_cache[cache_key] = lookup_historical_game_id(
-=======
-    with seeding_progress(
-        "Loading betting odds...",
-        total=total,
-        show_progress=show_progress,
-    ) as (progress, task):
-        for record in records:
-            result.records_processed += 1
 
             # Look up historical_game_id (with caching)
             historical_game_id: int | None = None
             if link_games:
                 cache_key = (
->>>>>>> cbac67f0
                     record["sport"],
                     record["game_date"],
                     record["home_team_code"],
@@ -370,23 +321,11 @@
                 )
             )
 
-<<<<<<< HEAD
         # Flush batch when full
         if len(batch) >= batch_size:
             inserted = _flush_odds_batch(batch)
             result.successful += inserted
             batch = []
-=======
-            # Update progress
-            if progress and task is not None:
-                progress.advance(task)
-
-            # Flush batch when full
-            if len(batch) >= batch_size:
-                inserted = _flush_odds_batch(batch)
-                result.records_inserted += inserted
-                batch = []
->>>>>>> cbac67f0
 
     # Flush remaining records
     if batch:
@@ -449,14 +388,8 @@
     sport: str = "nfl",
     seasons: list[int] | None = None,
     link_games: bool = True,
-<<<<<<< HEAD
     error_mode: ErrorHandlingMode = ErrorHandlingMode.FAIL,
 ) -> BatchInsertResult:
-=======
-    *,
-    show_progress: bool = True,
-) -> LoadResult:
->>>>>>> cbac67f0
     """
     Load historical odds from a source adapter into the database.
 
@@ -465,14 +398,10 @@
         sport: Sport code (default: "nfl")
         seasons: Filter to specific seasons (default: all)
         link_games: Whether to look up historical_game_id (default: True)
-<<<<<<< HEAD
         error_mode: How to handle errors (default: FAIL - stop on first error)
             - FAIL: Raise exception on first error
             - SKIP: Skip failed records, continue processing
             - COLLECT: Collect all failures, continue processing
-=======
-        show_progress: Whether to show progress bar (auto-disabled in CI)
->>>>>>> cbac67f0
 
     Returns:
         BatchInsertResult with statistics
@@ -499,13 +428,7 @@
     )
 
     records = source_adapter.load_odds(sport=sport, seasons=seasons)
-<<<<<<< HEAD
     result = bulk_insert_historical_odds(records, link_games=link_games, error_mode=error_mode)
-=======
-    result = bulk_insert_historical_odds(
-        records, link_games=link_games, show_progress=show_progress
-    )
->>>>>>> cbac67f0
 
     logger.info(
         "Historical odds load complete: processed=%d, inserted=%d, skipped=%d",
