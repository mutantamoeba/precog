--- conflicted
+++ resolved
@@ -38,11 +38,7 @@
 
 Reference:
     - Issue #208: Historical Data Seeding
-<<<<<<< HEAD
     - Issue #255: Batch Insert Error Handling
-=======
-    - Issue #254: Add progress bars for large seeding operations
->>>>>>> cbac67f0
     - Migration 030: Create historical_elo table
     - ADR-029: ESPN Data Model
 """
@@ -57,15 +53,10 @@
 from typing import TYPE_CHECKING, Any, TypedDict
 
 from precog.database.connection import get_cursor
-<<<<<<< HEAD
 from precog.database.seeding.batch_result import (
     BatchInsertResult,
     ErrorHandlingMode,
 )
-=======
-from precog.database.seeding.progress import print_load_summary, seeding_progress
-from precog.database.seeding.team_history import resolve_team_code
->>>>>>> cbac67f0
 
 if TYPE_CHECKING:
     from collections.abc import Iterator
@@ -387,24 +378,14 @@
 def bulk_insert_historical_elo(
     records: Iterator[HistoricalEloRecord],
     batch_size: int = 1000,
-<<<<<<< HEAD
     error_mode: ErrorHandlingMode = ErrorHandlingMode.FAIL,
 ) -> BatchInsertResult:
     """
     Bulk insert historical Elo records with batching and configurable error handling.
-=======
-    *,
-    total: int | None = None,
-    show_progress: bool = True,
-) -> LoadResult:
-    """
-    Bulk insert historical Elo records with batching and progress display.
->>>>>>> cbac67f0
 
     Args:
         records: Iterator of HistoricalEloRecord
         batch_size: Number of records per batch (default: 1000)
-<<<<<<< HEAD
         error_mode: How to handle errors (default: FAIL)
             - FAIL: Stop on first error, raise exception
             - SKIP: Skip failed records, continue processing
@@ -418,28 +399,14 @@
         - Use FAIL for transactional integrity (all-or-nothing)
         - Use SKIP for "best effort" imports
         - Use COLLECT for data quality analysis (see ALL failures)
-=======
-        total: Expected total records (enables determinate progress bar)
-        show_progress: Whether to show progress bar (auto-disabled in CI)
-
-    Returns:
-        LoadResult with statistics
->>>>>>> cbac67f0
 
     Example:
         >>> result = bulk_insert_historical_elo(
         ...     records,
-<<<<<<< HEAD
         ...     error_mode=ErrorHandlingMode.COLLECT,
         ... )
         >>> if result.has_failures:
         ...     print(result.get_failure_summary())
-=======
-        ...     batch_size=500,
-        ...     total=5000,
-        ...     show_progress=True,
-        ... )
->>>>>>> cbac67f0
     """
     start_time = time.perf_counter()
     result = BatchInsertResult(
@@ -454,17 +421,38 @@
 
     team_id_cache: dict[tuple[str, str], int | None] = {}
 
-<<<<<<< HEAD
     for record in records:
         record_index = result.total_records
         result.total_records += 1
 
-        # Look up team_id (with caching)
-        cache_key = (record["team_code"], record["sport"])
-        if cache_key not in team_id_cache:
-            team_id_cache[cache_key] = get_team_id_by_code(
-                record["team_code"],
-                record["sport"],
+            # Look up team_id (with caching)
+            cache_key = (record["team_code"], record["sport"])
+            if cache_key not in team_id_cache:
+                team_id_cache[cache_key] = get_team_id_by_code(
+                    record["team_code"],
+                    record["sport"],
+                )
+
+            team_id = team_id_cache[cache_key]
+            if not team_id:
+                result.records_skipped += 1
+                if progress and task is not None:
+                    progress.advance(task)
+                continue
+
+            batch.append(
+                (
+                    team_id,
+                    record["sport"],
+                    record["season"],
+                    record["rating_date"],
+                    record["elo_rating"],
+                    record["qb_adjusted_elo"],
+                    record["qb_name"],
+                    record["qb_value"],
+                    record["source"],
+                    record["source_file"],
+                )
             )
 
         team_id = team_id_cache[cache_key]
@@ -484,46 +472,20 @@
                 msg = f"Team not found: {record['team_code']} ({record['sport']})"
                 raise ValueError(msg)
             continue
-=======
-    with seeding_progress(
-        "Loading Elo ratings...",
-        total=total,
-        show_progress=show_progress,
-    ) as (progress, task):
-        for record in records:
-            result.records_processed += 1
-
-            # Look up team_id (with caching)
-            cache_key = (record["team_code"], record["sport"])
-            if cache_key not in team_id_cache:
-                team_id_cache[cache_key] = get_team_id_by_code(
-                    record["team_code"],
-                    record["sport"],
-                )
-
-            team_id = team_id_cache[cache_key]
-            if not team_id:
-                result.records_skipped += 1
-                if progress and task is not None:
-                    progress.advance(task)
-                continue
->>>>>>> cbac67f0
-
-            batch.append(
-                (
-                    team_id,
-                    record["sport"],
-                    record["season"],
-                    record["rating_date"],
-                    record["elo_rating"],
-                    record["qb_adjusted_elo"],
-                    record["qb_name"],
-                    record["qb_value"],
-                    record["source"],
-                    record["source_file"],
-                )
+
+        batch.append(
+            (
+                team_id,
+                record["sport"],
+                record["season"],
+                record["rating_date"],
+                record["elo_rating"],
+                record["qb_adjusted_elo"],
+                record["qb_name"],
+                record["qb_value"],
+                record["source"],
+                record["source_file"],
             )
-<<<<<<< HEAD
         )
         batch_indices.append(record_index)
         batch_records.append(dict(record))
@@ -535,18 +497,6 @@
             batch = []
             batch_indices = []
             batch_records = []
-=======
-
-            # Update progress
-            if progress and task is not None:
-                progress.advance(task)
-
-            # Flush batch when full
-            if len(batch) >= batch_size:
-                inserted = _flush_batch(batch)
-                result.records_inserted += inserted
-                batch = []
->>>>>>> cbac67f0
 
     # Flush remaining records
     if batch:
@@ -601,14 +551,8 @@
     file_path: Path,
     sport: str = "nfl",
     seasons: list[int] | None = None,
-<<<<<<< HEAD
     error_mode: ErrorHandlingMode = ErrorHandlingMode.FAIL,
 ) -> BatchInsertResult:
-=======
-    *,
-    show_progress: bool = True,
-) -> LoadResult:
->>>>>>> cbac67f0
     """
     Load FiveThirtyEight Elo data into the database.
 
@@ -616,14 +560,10 @@
         file_path: Path to FiveThirtyEight CSV file
         sport: Sport code (default: "nfl")
         seasons: Filter to specific seasons (default: all)
-<<<<<<< HEAD
         error_mode: How to handle errors (default: FAIL)
             - FAIL: Stop on first error, raise exception
             - SKIP: Skip failed records, continue processing
             - COLLECT: Process all records, collect failures for analysis
-=======
-        show_progress: Whether to show progress bar (auto-disabled in CI)
->>>>>>> cbac67f0
 
     Returns:
         BatchInsertResult with statistics and failure details
@@ -647,11 +587,7 @@
     logger.info("Loading FiveThirtyEight Elo data from %s", file_path)
 
     records = parse_fivethirtyeight_csv(file_path, sport, seasons)
-<<<<<<< HEAD
     result = bulk_insert_historical_elo(records, error_mode=error_mode)
-=======
-    result = bulk_insert_historical_elo(records, show_progress=show_progress)
->>>>>>> cbac67f0
 
     logger.info(
         "FiveThirtyEight load complete: processed=%d, inserted=%d, skipped=%d, failed=%d",
@@ -678,14 +614,8 @@
     file_path: Path,
     sport: str,
     source: str = "imported",
-<<<<<<< HEAD
     error_mode: ErrorHandlingMode = ErrorHandlingMode.FAIL,
 ) -> BatchInsertResult:
-=======
-    *,
-    show_progress: bool = True,
-) -> LoadResult:
->>>>>>> cbac67f0
     """
     Load Elo data from a simple CSV file.
 
@@ -693,11 +623,7 @@
         file_path: Path to CSV file
         sport: Sport code
         source: Data source identifier
-<<<<<<< HEAD
         error_mode: How to handle errors (default: FAIL)
-=======
-        show_progress: Whether to show progress bar (auto-disabled in CI)
->>>>>>> cbac67f0
 
     Returns:
         BatchInsertResult with statistics and failure details
@@ -705,11 +631,7 @@
     logger.info("Loading Elo data from %s", file_path)
 
     records = parse_simple_csv(file_path, sport, source)
-<<<<<<< HEAD
     result = bulk_insert_historical_elo(records, error_mode=error_mode)
-=======
-    result = bulk_insert_historical_elo(records, show_progress=show_progress)
->>>>>>> cbac67f0
 
     logger.info(
         "CSV load complete: processed=%d, inserted=%d, skipped=%d, failed=%d",
