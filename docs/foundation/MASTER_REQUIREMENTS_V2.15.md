# Master Requirements Document

---
**Version:** 2.15
**Last Updated:** 2025-11-15
**Status:** ✅ Current - Authoritative Requirements
**Changes in v2.15:**
- **RETROACTIVE REQ CREATION**: Added REQ-CICD-004 (Pre-Commit Hooks) and REQ-CICD-005 (Pre-Push Hooks) for traceability
- **REQUIREMENTS TRACEABILITY GAP FIX**: Critical infrastructure (pre-commit/pre-push hooks) was implemented without formal requirements (DEF-001, DEF-002 completed 2025-11-07)
- **CONSISTENCY ENFORCEMENT**: Updated REQ-CICD-003 (Branch Protection) status from Planned → Complete to match DEF-003 completion
- **CROSS-REFERENCES**: REQ-CICD-004 links to DEF-001 and CLAUDE.md Section 3, REQ-CICD-005 links to DEF-002 and CLAUDE.md Section 3
- **IMPLEMENTATION DETAILS**: Both REQs include comprehensive implementation details (14 pre-commit checks, 7 pre-push validation steps)
- **PHASE COMPLETION PROTOCOL ENHANCEMENT**: This change addresses gap identified in Phase 1 completion assessment - critical infrastructure MUST have formal requirements for audit traceability
**Changes in v2.14:**
- **PRODUCTION MONITORING**: Added REQ-OBSERV-002 for Sentry error tracking and performance monitoring (Phase 2)
- **OBSERVABILITY STACK**: Documented Codecov (pre-release coverage) + Sentry (post-release monitoring) complementary integration
- **SECTION 7.5 EXTENDED**: Added Production Error Tracking requirement after Request Correlation IDs
- **CROSS-REFERENCES**: Added ADR-TBD (Sentry architectural decision), SENTRY_INTEGRATION_GUIDE_V1.0.md (future)
- **INTEGRATION**: Sentry uses existing B3 correlation IDs (REQ-OBSERV-001) and log masking (REQ-SEC-009)
- **FREE TIER**: 5K errors/month, 10K transactions/month sufficient for Phase 0-2 development
**Changes in v2.13:**
- **ANALYTICS & PERFORMANCE TRACKING**: Added 7 new requirements for comprehensive performance tracking and model validation (Phase 1.5-2, 6-7, 9)
- **NEW SECTION 4.11**: Analytics & Performance Tracking (REQ-ANALYTICS-001 through REQ-ANALYTICS-004, REQ-REPORTING-001)
  - REQ-ANALYTICS-001: Performance Metrics Collection (16 metric types: ROI, win_rate, Sharpe ratio, Brier score, ECE, etc.)
  - REQ-ANALYTICS-002: Time-Series Performance Storage (8 aggregation levels: trade → hourly → daily → monthly → yearly → all_time)
  - REQ-ANALYTICS-003: Metrics Aggregation Pipeline (real-time + batch collection with materialized views)
  - REQ-ANALYTICS-004: Historical Performance Retention (hot/warm/cold storage with automated archival)
  - REQ-REPORTING-001: Performance Dashboard (React + Next.js UI with FastAPI backend, 4 dashboard pages)
- **SECTION 4.9 EXTENDED**: Added model validation requirements (REQ-MODEL-EVAL-001, REQ-MODEL-EVAL-002)
  - REQ-MODEL-EVAL-001: Model Validation Framework (backtesting, cross-validation, holdout validation with activation criteria)
  - REQ-MODEL-EVAL-002: Calibration Testing (Brier score ≤0.20, ECE ≤0.10, log loss ≤0.50, reliability diagrams)
- **CROSS-REFERENCES**: Added references to DATABASE_SCHEMA_SUMMARY_V1.9.md (7 new tables + 2 materialized views), ADR-078, ADR-080, ADR-081, ADR-082, DASHBOARD_DEVELOPMENT_GUIDE_V1.0.md, MODEL_EVALUATION_GUIDE_V1.0.md
- **DATABASE INTEGRATION**: References new performance_metrics, evaluation_runs, model_predictions, performance_metrics_archive tables and strategy_performance_summary, model_calibration_summary materialized views
- **USER REQUIREMENTS**: Addresses user's concerns (1) detailed historical performance tracking with database tables, (2) JSONB config storage decision (ADR-078)
**Changes in v2.12:**
- **TEMPLATE ENFORCEMENT**: Added 2 new automated enforcement requirements (REQ-VALIDATION-005, REQ-VALIDATION-006)
- **NEW REQUIREMENTS**:
  - REQ-VALIDATION-005: CODE_REVIEW_TEMPLATE enforcement via validate_code_quality.py
  - REQ-VALIDATION-006: SECURITY_REVIEW_CHECKLIST enforcement via validate_security_patterns.py
- **CROSS-REFERENCES**: Added references to CODE_REVIEW_TEMPLATE_V1.0.md, SECURITY_REVIEW_CHECKLIST.md V1.1, INFRASTRUCTURE_REVIEW_TEMPLATE_V1.0.md
- **INTEGRATION**: Pre-commit hooks (2 lightweight checks), pre-push hooks (2 comprehensive checks)
- **VALIDATION LAYERS**: Enforces requirements traceability (REQ-XXX-NNN), test coverage (≥80%), security patterns (API auth, hardcoded secrets)
**Changes in v2.11:**
- **PYTHON 3.14 COMPATIBILITY**: Updated REQ-TEST-006 and REQ-CICD-001 to replace Bandit with Ruff security rules (--select S)
- **SECURITY SCANNING**: Bandit 1.8.6 incompatible with Python 3.14 (ast.Num removed), replaced with Ruff S-rules (equivalent coverage, 10-100x faster)
- **CROSS-REFERENCE**: Added ADR-054 (Ruff Security Rules Instead of Bandit) for rationale and implementation details
- REQ-TEST-006: Changed "Bandit: Static analysis" → "Ruff security rules (--select S): Static analysis"
- REQ-CICD-001: Changed "Security scanning (Bandit, Safety)" → "Security scanning (Ruff security rules, Safety)"
**Changes in v2.10:**
- **PHASE 1 API BEST PRACTICES**: Added 4 new requirements for API integration best practices (Phase 1)
- **NEW REQUIREMENTS**: REQ-API-007 (Pydantic validation), REQ-OBSERV-001 (correlation IDs), REQ-SEC-009 (log masking), REQ-VALIDATION-004 (YAML validation)
- **CROSS-REFERENCES**: Added ADR-047 (Pydantic), ADR-049 (B3 correlation IDs), ADR-051 (sensitive data masking), ADR-052 (YAML validation)
- **SECTION 7.5 EXTENDED**: Added API Response Validation, Observability (Request Tracing), Security (Log Masking), and YAML Configuration Validation
- **COMPLIANCE**: Added GDPR/PCI-DSS requirements for sensitive data handling
**Changes in v2.9:**
- **PHASE 0.6C COMPLETION**: Added 11 new requirements for validation, testing, and CI/CD infrastructure
- **NEW REQUIREMENTS**: REQ-TEST-005 through REQ-TEST-008 (Test result persistence, security testing, mutation testing, property-based testing)
- **NEW SECTION 7.5**: Code Quality, Validation & CI/CD requirements (REQ-VALIDATION-001 through REQ-VALIDATION-003, REQ-CICD-001 through REQ-CICD-003)
- **PHASE 0.6C STATUS**: REQ-TEST-005, REQ-VALIDATION-001-003 marked as ✅ Complete
- **PHASE 0.7 PLANNING**: REQ-TEST-006-008, REQ-CICD-001-003 marked as 🔵 Planned
- **CROSS-REFERENCES**: Added ADR-038 through ADR-045 references
- **DOCUMENTATION REFERENCES**: Added TESTING_STRATEGY_V2.1.md, VALIDATION_LINTING_ARCHITECTURE_V1.0.md
**Changes in v2.8:**
- **PHASE 0.6B DOCUMENTATION**: Updated all supplementary document references with standardized filenames (removed PHASE_ prefixes, standardized V1.0 format)
- **NEW SECTION 4.10**: CLI Commands requirements (REQ-CLI-001 through REQ-CLI-005) - Typer framework with 5 core commands
- **PHASE 1 EXPANSION**: Expanded Phase 1 from 2 weeks to 6 weeks with detailed weekly breakdown
- **IMPLEMENTATION STATUS**: Added status tracking (✅ Complete, 🟡 Partial, ❌ Not Started) to Phase 1 deliverables
- **DOCUMENTATION REORGANIZATION**: Section 2.4 now organized by document type (Foundation, Supplementary, Supplementary Specifications, Planned)
- Updated all supplementary doc references: VERSIONING_GUIDE_V1.0.md, TRAILING_STOP_GUIDE_V1.0.md, POSITION_MANAGEMENT_GUIDE_V1.0.md, ADVANCED_EXECUTION_SPEC_V1.0.md, EVENT_LOOP_ARCHITECTURE_V1.0.md, EXIT_EVALUATION_SPEC_V1.0.md, POSITION_MONITORING_SPEC_V1.0.md, ORDER_EXECUTION_ARCHITECTURE_V1.0.md, SPORTS_PROBABILITIES_RESEARCH_V1.0.md, USER_CUSTOMIZATION_STRATEGY_V1.0.md
- Added cross-references to ADRs in supplementary spec descriptions (ADR-035, ADR-036, ADR-037)
- Phase 1 now shows 50% complete (Database ✅, API/CLI ❌)
**Changes in v2.7:**
- **COMPLETENESS**: Added 7 missing operational tables to section 4.2 (platforms, settlements, account_balance, config_overrides, circuit_breaker_events, system_health, alerts)
- **NEW SECTION 4.7**: Trading Methods requirements (REQ-METH-001 through REQ-METH-015) - Phase 4-5 implementation
- **NEW SECTION 4.8**: Alerts & Monitoring requirements (REQ-ALERT-001 through REQ-ALERT-015) - Phase 1 implementation
- **NEW SECTION 4.9**: Machine Learning Infrastructure (Phased approach: REQ-ML-001 through REQ-ML-004)
- Added ML table placeholders: feature_definitions, features_historical, training_datasets, model_training_runs (Phase 9)
- Clarified Elo timeline: Phase 4 (initial implementation), Phase 6 (sport expansion), Phase 9 (advanced enhancements)
- Added references to future documentation: MACHINE_LEARNING_ROADMAP.md, PROBABILITY_PRIMER.md, ELO_IMPLEMENTATION_GUIDE.md, MODEL_EVALUATION_GUIDE.md
- Updated table count: 21 operational tables + 4 ML placeholders = 25 total tables
**Changes in v2.6:**
- **STANDARDIZATION**: Added systematic REQ IDs to all requirements (REQ-{CATEGORY}-{NUMBER})
- Added formal requirement identifiers for traceability and cross-referencing
- Maintained all existing content from V2.5
- See REQUIREMENT_INDEX.md for complete requirement catalog
**Changes in v2.5:**
- **CRITICAL**: Added Phase 5 monitoring and exit management requirements
- Added REQ-MON-* requirements (Position monitoring with dynamic frequencies)
- Added REQ-EXIT-* requirements (Exit condition evaluation and priority hierarchy)
- Added REQ-EXEC-* requirements (Urgency-based execution strategies)
- Updated database overview to include position_exits and exit_attempts tables (V1.5)
- Added 10 exit conditions with priority levels (CRITICAL/HIGH/MEDIUM/LOW)
- Added partial exit staging requirements (2-stage scaling out)
**Changes in v2.4:** Added Phase 0.5 (Foundation Enhancement) - Versioning, trailing stops, position management; Added versioning requirements for strategies and probability models (IMMUTABLE pattern); Updated database overview to V1.4
**Changes in v2.3:** Updated environment variable names to match actual env.template; updated directory structure (data_storers/ → database/)
**Changes in v2.2:** Updated terminology (odds → probability) in objectives, requirements, and module references
**Replaces:** Master Requirements v2.5
---

## Document Purpose
This is the **master requirements document** providing a high-level overview of the Precog prediction market trading system. Detailed technical specifications are maintained in supplementary documents (see Section 2.4).

**For new developers**: Start here to understand the project scope, then reference supplementary docs for implementation details.

---

## 1. Executive Summary

### 1.1 Project Overview
**Precog** is a modular, scalable Python application to identify and execute positive expected value (EV+) trading opportunities across multiple prediction market platforms, initially focused on Kalshi with NFL and NCAAF markets, with strategic expansion to other sports, non-sports markets, and additional platforms (Polymarket).

### 1.2 Core Objectives
- **Automate Data Collection**: Retrieve market data from multiple platforms and live game statistics
- **Calculate True Probabilities**: Compute win probabilities from historical data and live game states using versioned ML models
- **Identify Edges**: Find EV+ opportunities by comparing true probabilities vs. market prices (minimum 5% threshold after transaction costs)
- **Execute Trades**: Place orders using versioned strategies with robust error handling and compliance checks
- **Manage Positions**: Track positions with dynamic trailing stop losses for profit protection
- **Version Strategies & Models**: Maintain immutable versions for A/B testing and precise trade attribution
- **Multi-Platform Strategy**: Abstract platform-specific logic for cross-platform opportunities
- **Scale Strategically**: Expand to additional sports, non-sports markets, and prediction platforms

### 1.3 Success Metrics
- **REQ-PERF-001: System Uptime**: 99%+ during market hours
- **REQ-PERF-002: Data Latency**: <5 seconds from API to database
- **REQ-SYS-003: Decimal Precision**: 100% accuracy in price handling (no float rounding errors)
- **REQ-PERF-003: Edge Detection Accuracy**: Validated through backtesting (target: 55%+ win rate)
- **REQ-PERF-004: Execution Success**: >95% of intended trades executed
- **ROI**: Positive returns after transaction costs over 6-month period
- **REQ-VER-003: Strategy Version Tracking**: 100% of trades attributed to exact strategy and model versions

---

## 2. System Architecture

### 2.1 Technology Stack
- **Language**: Python 3.12
- **Database**: PostgreSQL (local dev → AWS RDS production)
- **ORM**: SQLAlchemy + psycopg2
- **API**: requests (sync), aiohttp (async)
- **Data Processing**: pandas, numpy
- **Decimal Precision**: Python Decimal library (NEVER float for prices)
- **Text Parsing**: Transformers (Hugging Face) with PyTorch backend
- **Testing**: pytest (target: >80% coverage)
- **Scheduling**: APScheduler
- **Logging**: Python logging library
- **Configuration**: YAML files + environment variables

### 2.2 High-Level Architecture
```
┌─────────────────────────────────────────────────────────────┐
│                     User Interface (CLI)                     │
└───────────────────────────┬─────────────────────────────────┘
                            │
┌───────────────────────────┴─────────────────────────────────┐
│                    Application Layer                         │
│  ┌──────────────┐  ┌──────────────┐  ┌─────────────────┐   │
│  │   Trading    │  │  Analytics   │  │  Data Storers   │   │
│  │   Module     │  │    Engine    │  │                 │   │
│  │  (Versioned  │  │  (Versioned  │  │                 │   │
│  │  Strategies) │  │   Models)    │  │                 │   │
│  └──────────────┘  └──────────────┘  └─────────────────┘   │
└───────────────────────────┬─────────────────────────────────┘
                            │
┌───────────────────────────┴─────────────────────────────────┐
│               Platform Abstraction Layer                     │
│  ┌──────────────────────┐  ┌──────────────────────────┐     │
│  │  Kalshi Platform     │  │  Polymarket Platform     │     │
│  │  (Phases 1-9)        │  │  (Phase 10)              │     │
│  └──────────────────────┘  └──────────────────────────┘     │
└───────────────────────────┬─────────────────────────────────┘
                            │
┌───────────────────────────┴─────────────────────────────────┐
│                   API Connectors Layer                       │
│  ┌──────────┐  ┌──────────┐  ┌──────────┐  ┌──────────┐   │
│  │  Kalshi  │  │   ESPN   │  │Balldontlie│  │ Scrapers │   │
│  │   API    │  │   API    │  │   API    │  │          │   │
│  └──────────┘  └──────────┘  └──────────┘  └──────────┘   │
│  ┌──────────┐  ┌──────────┐  ┌──────────┐  ┌──────────┐   │
│  │Polymarket│  │ Plus EV  │  │SportsRadar│  │  NCAAF   │   │
│  │   API    │  │   API    │  │   API    │  │   API    │   │
│  └──────────┘  └──────────┘  └──────────┘  └──────────┘   │
└───────────────────────────┬─────────────────────────────────┘
                            │
                  ┌─────────┴─────────┐
                  │   PostgreSQL DB    │
                  │   (SQLAlchemy)     │
                  │ ALL PRICES: DECIMAL│
                  │ VERSIONS: IMMUTABLE│
                  └────────────────────┘
```

### 2.3 Module Structure
```
precog/
├── api_connectors/         # External API integrations
│   ├── kalshi_client.py
│   ├── espn_client.py
│   ├── balldontlie_client.py
│   ├── polymarket_client.py
│   ├── plus_ev_client.py
│   ├── sportsradar_client.py
│   └── scrapers/
├── platforms/              # Platform abstraction (Phase 10)
│   ├── base_platform.py
│   ├── kalshi_platform.py
│   ├── polymarket_platform.py
│   └── platform_factory.py
├── database/               # Database operations (renamed from data_storers/)
│   ├── models.py
│   ├── crud_operations.py
│   └── db_connection.py
├── analytics/              # Probability calculation & edge detection
│   ├── probability_calculator.py
│   ├── edge_detector.py
│   ├── historical_loader.py
│   ├── model_manager.py        # NEW in Phase 0.5 - Model versioning
│   └── risk_manager.py
├── trading/                # Order execution
│   ├── order_executor.py
│   ├── strategy_manager.py     # NEW in Phase 0.5 - Strategy versioning
│   ├── position_manager.py     # ENHANCED in Phase 0.5 - Trailing stops
│   └── compliance_checker.py
├── utils/                  # Shared utilities
│   ├── logger.py
│   ├── retry_handler.py
│   ├── pagination.py
│   ├── decimal_helpers.py  # ⚠️ CRITICAL - Decimal conversion
│   └── config.py           # ENHANCED in Phase 0.5 - YAML loading
├── tests/                  # Test suite
├── data/                   # Historical odds JSON files
├── docs/                   # Supplementary documentation
├── config/                 # YAML configuration files
│   ├── trading.yaml
│   ├── trade_strategies.yaml
│   ├── position_management.yaml
│   ├── probability_models.yaml
│   ├── system.yaml
│   ├── markets.yaml
│   └── data_sources.yaml
├── main.py                 # CLI entry point
└── requirements.txt
```

### 2.4 Documentation Structure
- **This Document**: Master requirements (overview, phases, objectives)
- **Foundation Documents** (in `docs/foundation/`):
  1. `PROJECT_OVERVIEW_V1.5.md` - System architecture and tech stack
  2. `MASTER_REQUIREMENTS_V2.15.md` - This document (requirements through Phase 10)
<<<<<<< HEAD
  3. `MASTER_INDEX_V2.24.md` - Complete document inventory
  4. `ARCHITECTURE_DECISIONS_V2.15.md` - All 77 ADRs with design rationale (Phase 0-4.5)
=======
  3. `MASTER_INDEX_V2.23.md` - Complete document inventory
  4. `ARCHITECTURE_DECISIONS_V2.16.md` - All 77 ADRs with design rationale (Phase 0-4.5)
>>>>>>> b4ee567f
  5. `REQUIREMENT_INDEX.md` - Systematic requirement catalog
  6. `ADR_INDEX_V1.11.md` - Architecture decision index
  7. `TESTING_STRATEGY_V2.1.md` - Test cases, coverage requirements, future enhancements
  8. `VALIDATION_LINTING_ARCHITECTURE_V1.0.md` - Code quality and documentation validation architecture

- **Supplementary Documents** (in `docs/supplementary/`):
  9. `VERSIONING_GUIDE_V1.0.md` - Strategy and model versioning patterns (Phase 0.5)
  10. `TRAILING_STOP_GUIDE_V1.0.md` - Trailing stop loss implementation (Phase 0.5)
  11. `POSITION_MANAGEMENT_GUIDE_V1.0.md` - Position lifecycle management (Phase 0.5)
  12. `ODDS_RESEARCH_COMPREHENSIVE.md` - Historical odds research and validation
  13. `SPORTS_PROBABILITIES_RESEARCH_V1.0.md` - NFL/NBA/Tennis win probability benchmarks

- **Supplementary Specifications** (in `docs/supplementary/`):
  14. `ADVANCED_EXECUTION_SPEC_V1.0.md` - Phase 5b execution strategies (dynamic price walking)
  15. `EVENT_LOOP_ARCHITECTURE_V1.0.md` - Phase 5 event loop design (see ADR-035)
  16. `EXIT_EVALUATION_SPEC_V1.0.md` - Phase 5a exit condition evaluation (see ADR-036)
  17. `POSITION_MONITORING_SPEC_V1.0.md` - Phase 5a position monitoring strategies
  18. `ORDER_EXECUTION_ARCHITECTURE_V1.0.md` - Order execution assessment and architecture
  19. `USER_CUSTOMIZATION_STRATEGY_V1.0.md` - User-facing customization options (Phase 10+)

- **Planned Documentation** (Phase 4-9):
  20. `MACHINE_LEARNING_ROADMAP.md` - ML learning path and phased implementation (Phase 9)
  21. `PROBABILITY_PRIMER.md` - Expected value, Kelly Criterion, probability concepts (Phase 4)
  22. `ELO_IMPLEMENTATION_GUIDE.md` - Elo rating system implementation details (Phase 4)
  23. `MODEL_EVALUATION_GUIDE.md` - Model validation, metrics, A/B testing (Phase 9)
  24. `API_INTEGRATION_GUIDE.md` - Detailed API specs with code examples (Phase 1)
  25. `DEPLOYMENT_GUIDE.md` - Setup instructions, cloud migration (Phase 3)
  26. `KALSHI_DECIMAL_PRICING_CHEAT_SHEET.md` - ⚠️ **PRINT AND KEEP AT DESK** (Phase 1)

---

## 3. Core Concepts

### 3.1 Data Flow
1. **Fetch Market Data**: Platform APIs (Kalshi/Polymarket) → series, events, markets → PostgreSQL
2. **Fetch Live Stats**: ESPN/Balldontlie/SportsRadar APIs → game states → PostgreSQL
3. **Calculate Probabilities**: Historical data + live game state + versioned model → true win probability
4. **Detect Edges**: Compare true probabilities vs. market prices using versioned strategy → identify EV+
5. **Execute Trades**: EV+ opportunities → place orders via versioned strategy → record fills with version attribution
6. **Manage Positions**: Monitor positions → update trailing stops → exit on stop trigger or settlement
7. **Cross-Platform Selection**: Compare opportunities across platforms → execute on best price

### 3.2 Key Terminology
- **Series**: Kalshi's top-level grouping (e.g., KXNFLGAME = all NFL games)
- **Event**: Specific game instance (e.g., kxnflgame-25oct05nebuf = NE@BUF on Oct 5)
- **Market**: Binary outcome on an event (e.g., "Will NE win?" Yes/No)
- **Edge**: Positive expected value opportunity (market price < true probability)
- **EV+**: Expected Value above minimum threshold (default: 5%)
- **RowCurrentInd**: Database versioning flag for mutable data (true = current, false = historical)
- **Immutable Version**: Semantic version (v1.0, v1.1, v2.0) where config NEVER changes
- **Strategy Version**: Immutable trading strategy config (halftime_entry v1.0)
- **Model Version**: Immutable probability model config (elo_nfl v2.0)
- **Trade Attribution**: Exact link from trade to strategy version and model version used
- **Trailing Stop**: Dynamic stop loss that moves with favorable price movement
- **Platform**: Prediction market provider (Kalshi, Polymarket, etc.)
- **Decimal Pricing**: ALWAYS use `Decimal` type, NEVER float, for all prices

### 3.3 Trading Philosophy
- **Value Betting**: Only trade when true odds significantly differ from market prices
- **Risk Management**: Position sizing via Kelly Criterion (fractional for safety)
- **Diversification**: Limit exposure to correlated events
- **Transaction Costs**: Always factor in platform fees before identifying edges
- **Compliance**: Never trade on insider information; log all activity
- **Platform Arbitrage**: Exploit price differences across platforms when available
- **Version Control**: Track exact strategy and model versions for all trades
- **A/B Testing**: Compare performance across strategy/model versions
- **Profit Protection**: Use trailing stops to lock in gains on winning positions

### 3.4 Decimal Pricing Philosophy ⚠️ CRITICAL

**REQ-SYS-003: Decimal Precision for Prices**

**Phase:** 0
**Priority:** Critical
**Status:** ✅ Complete

**Why Decimal Precision Matters:**
- Kalshi uses sub-penny pricing (e.g., $0.4975)
- Float arithmetic causes rounding errors that compound over thousands of trades
- Example: 0.4975 as float → 0.497500000000001 → incorrect edge calculations

**Mandatory Rules:**
1. **ALWAYS use `from decimal import Decimal`** in Python
2. **ALWAYS parse Kalshi `*_dollars` fields** (e.g., `yes_bid_dollars`)
3. **NEVER parse integer cents fields** (e.g., `yes_bid`) - deprecated
4. **ALWAYS use DECIMAL(10,4) in PostgreSQL** - never FLOAT, REAL, or NUMERIC
5. **ALWAYS convert strings to Decimal**: `Decimal("0.4975")` NOT `Decimal(0.4975)`

**See KALSHI_DECIMAL_PRICING_CHEAT_SHEET.md for code examples**

### 3.5 Versioning Philosophy

**REQ-VER-001: Immutable Version Configs**

**Phase:** 0.5, 4
**Priority:** Critical
**Status:** ✅ Complete

**Why Immutable Versions Matter:**
- A/B testing requires configs to never change after creation
- Trade attribution must be exact (know EXACTLY which config generated each trade)
- Semantic versioning provides clear upgrade path (v1.0 → v1.1 bug fix, v1.0 → v2.0 major change)

**Two Versioning Patterns:**

**Pattern 1: Versioned Data (row_current_ind)**
- For frequently-changing data: markets, positions, game_states, edges
- New data INSERTs new row, UPDATEs old row to set row_current_ind = FALSE
- Efficient for rapid updates

**Pattern 2: Immutable Versions (version field)**
- For strategies and probability models
- Config is IMMUTABLE once version is created
- To update: Create new version (v1.0 → v1.1)
- Only status and metrics update in-place

**What's Mutable in Versions:**
- `status` field (draft → testing → active → deprecated)
- Performance metrics (paper_roi, live_roi, validation_accuracy)
- `trailing_stop_state` in positions

**What's Immutable in Versions:**
- `config` field (strategy parameters, model hyperparameters)
- `version` field (version number)

**See VERSIONING_GUIDE_V1.0.md for implementation details**

---

## 4. Database Overview

### 4.1 Design Principles

**REQ-DB-001: PostgreSQL 15+ Database**

**Phase:** 0
**Priority:** Critical
**Status:** ✅ Complete

**REQ-DB-002: SCD Type 2 Versioning Pattern**

**Phase:** 0
**Priority:** Critical
**Status:** ✅ Complete

**REQ-DB-003: DECIMAL(10,4) for Prices/Probabilities**

**Phase:** 0
**Priority:** Critical
**Status:** ✅ Complete

**Additional Principles:**
- **Two Versioning Patterns**: row_current_ind for mutable data, version fields for immutable configs
- **Timestamps**: `created_at` (immutable), `updated_at` (modified on change)
- **Relationships**: Foreign keys link markets → events → series
- **Indexing**: Optimized for time-series queries and joins
- **JSONB**: Flexible storage for metadata, API responses, and trailing stop state
- **Decimal Precision**: ALL price columns use DECIMAL(10,4) - **NO EXCEPTIONS**
- **Trade Attribution**: Every trade links to exact strategy version and model version

### 4.2 Core Tables (Simplified - Schema V1.6)

**REQ-DB-004: position_exits Table**

**Phase:** 0.5
**Priority:** Critical
**Status:** ✅ Complete

**REQ-DB-005: exit_attempts Table**

**Phase:** 0.5
**Priority:** Critical
**Status:** ✅ Complete

**REQ-DB-006: Foreign Key Constraints**

**Phase:** 0
**Priority:** High
**Status:** ✅ Complete

**REQ-DB-007: CHECK Constraints for Enums**

**Phase:** 0
**Priority:** High
**Status:** ✅ Complete

#### Operational Tables (21 tables)

| Table | Purpose | Key Columns | Price Columns | Versioning |
|-------|---------|-------------|---------------|------------|
| `platforms` | Platform definitions | platform_id, platform_type, base_url | N/A | None |
| `series` | Kalshi series | ticker, category, tags | N/A | None |
| `events` | Game instances | series_id, start_date, final_state | N/A | None |
| `markets` | Binary outcomes | event_id, status, volume | yes_bid, yes_ask, no_bid, no_ask (ALL DECIMAL(10,4)) | row_current_ind |
| `game_states` | Live stats | event_id, home_score, away_score, time_remaining | N/A | row_current_ind |
| `probability_matrices` | Historical win probabilities | category, subcategory, state_descriptor, value_bucket | win_probability (DECIMAL(10,4)) | None |
| `probability_models` | ML model versions | model_name, model_version, config, status | validation_accuracy (DECIMAL(10,4)) | Immutable Versions |
| `strategies` | Trading strategy versions | strategy_name, strategy_version, config, status | paper_roi, live_roi (DECIMAL(10,4)) | Immutable Versions |
| `edges` | EV+ opportunities | market_id, strategy_id, model_id, side | expected_value, true_win_probability (DECIMAL(10,4)) | row_current_ind |
| `positions` | Open trades | market_id, position_qty, side, trailing_stop_state, exit_reason, exit_priority | position_price, current_price, unrealized_pnl (DECIMAL(10,4)) | row_current_ind |
| `position_exits` | Exit events | position_id, exit_condition, exit_priority, quantity_exited | exit_price (DECIMAL(10,4)) | None (append-only) |
| `exit_attempts` | Exit order attempts | position_id, exit_condition, order_type, attempt_number | limit_price, fill_price (DECIMAL(10,4)) | None (append-only) |
| `trades` | Executed orders | market_id, quantity, side, strategy_id, model_id | price, fees (DECIMAL(10,4)) | None (append-only) |
| `settlements` | Market outcomes | market_id, outcome, payout | payout (DECIMAL(10,4)) | None |
| `account_balance` | Account balance | platform_id, balance | balance (DECIMAL(10,4)) | row_current_ind |
| `config_overrides` | Runtime config | config_key, override_value | N/A | None |
| `circuit_breaker_events` | Breaker logs | breaker_type, triggered_at | N/A | None |
| `system_health` | Component health | component, status | N/A | None |
| `alerts` | Alert logging | alert_id, severity, message | N/A | None |
| `platform_markets` | Multi-platform market linking | kalshi_market_id, polymarket_market_id | N/A | None |
| `methods` | Trading methods (Phase 4-5 - PLACEHOLDER) | method_id, method_name, method_version | N/A | Immutable Versions |
| `method_templates` | Method templates (Phase 4-5 - PLACEHOLDER) | template_id, template_name | N/A | None |

#### ML Infrastructure Tables (Phase 9 - PLACEHOLDERS)

| Table | Purpose | Key Columns | Versioning | Phase |
|-------|---------|-------------|------------|-------|
| `feature_definitions` | Feature metadata | feature_id, feature_name, feature_version | Immutable Versions | Phase 9 |
| `features_historical` | Historical feature values | feature_id, entity_id, timestamp, feature_value | None (time-series) | Phase 9 |
| `training_datasets` | Training data organization | dataset_id, sport, start_date, end_date, feature_ids | None | Phase 9 |
| `model_training_runs` | ML training metadata | run_id, model_id, dataset_id, metrics | None | Phase 9 |

**Note:** ML tables are designed now but implementation deferred to Phase 9 when XGBoost/LSTM models are introduced. Elo (Phase 4) does not require feature storage.

**Total Tables:** 21 operational + 4 ML placeholders = 25 tables

**Detailed schema with indexes, constraints, and sample queries**: See `DATABASE_SCHEMA_SUMMARY_V1.9.md`

### 4.3 Critical Database Rules

**ALWAYS include in queries for versioned data:**
```sql
WHERE row_current_ind = TRUE
```

**NEVER query without this filter** - you'll get historical versions mixed with current data

**For immutable versions (strategies, models):**
```sql
-- Get active version
WHERE status = 'active'

-- Get specific version
WHERE strategy_name = 'halftime_entry' AND strategy_version = 'v1.1'
```

**Price Column Declaration:**
```sql
yes_bid DECIMAL(10,4) NOT NULL,
yes_ask DECIMAL(10,4) NOT NULL,
no_bid DECIMAL(10,4) NOT NULL,
no_ask DECIMAL(10,4) NOT NULL
```

**Python ORM Definition:**
```python
from decimal import Decimal
from sqlalchemy import DECIMAL

yes_bid = Column(DECIMAL(10, 4), nullable=False)
```

**Trade Attribution Query:**
```sql
SELECT
    t.trade_id,
    t.price,
    s.strategy_name,
    s.strategy_version,
    s.config as strategy_config,
    m.model_name,
    m.model_version,
    m.config as model_config
FROM trades t
JOIN strategies s ON t.strategy_id = s.strategy_id
JOIN probability_models m ON t.model_id = m.model_id;
```

### 4.7 Trading Methods (Phase 4-5 Implementation)

Trading methods bundle complete trading approaches (strategy + model + position management + risk) into versioned, immutable configurations for A/B testing and trade attribution.

**REQ-METH-001: Method Creation from Templates**
- Phase: 4-5
- Priority: High
- Status: 🔵 Planned
- Description: Create methods from templates (conservative, moderate, aggressive) with custom parameters

**REQ-METH-002: Immutable Method Configurations**
- Phase: 4-5
- Priority: Critical
- Status: 🔵 Planned
- Description: Method configs (strategy_id, model_id, position_mgmt_config, risk_config) are IMMUTABLE once created

**REQ-METH-003: Semantic Versioning for Methods**
- Phase: 4-5
- Priority: High
- Status: 🔵 Planned
- Description: v1.0 → v1.1 (bug fix), v1.0 → v2.0 (major change), enforce semantic versioning

**REQ-METH-004: Configuration Hashing**
- Phase: 4-5
- Priority: Medium
- Status: 🔵 Planned
- Description: Generate MD5 hash of all configs for comparison and duplicate detection

**REQ-METH-005: Method Lifecycle Management**
- Phase: 4-5
- Priority: High
- Status: 🔵 Planned
- Description: Status lifecycle: draft → testing → active → deprecated

**REQ-METH-006: Activation Criteria**
- Phase: 4-5
- Priority: High
- Status: 🔵 Planned
- Description: Require minimum 10 paper trades with positive ROI before activation

**REQ-METH-007: Trade Attribution to Methods**
- Phase: 4-5
- Priority: Critical
- Status: 🔵 Planned
- Description: Link trades and edges to method_id for complete attribution

**REQ-METH-008: A/B Testing Support**
- Phase: 4-5
- Priority: Medium
- Status: 🔵 Planned
- Description: Compare performance across method versions with statistical significance tests

**REQ-METH-009: Helper Views**
- Phase: 4-5
- Priority: Low
- Status: 🔵 Planned
- Description: active_methods view, method_performance view, method_comparison view

**REQ-METH-010: Export/Import Capability**
- Phase: 4-5
- Priority: Low
- Status: 🔵 Planned
- Description: Export methods as JSON for sharing, import for restoration

**REQ-METH-011: Deprecation Automation**
- Phase: 4-5
- Priority: Medium
- Status: 🔵 Planned
- Description: Auto-deprecate methods with < 50% win rate over 30 days or < -10% ROI

**REQ-METH-012: Historical Retention**
- Phase: 4-5
- Priority: Low
- Status: 🔵 Planned
- Description: Retain deprecated methods for 5 years for historical analysis

**REQ-METH-013: Backward Compatibility**
- Phase: 4-5
- Priority: High
- Status: 🔵 Planned
- Description: method_id columns on trades/edges are NULLABLE for backward compatibility

**REQ-METH-014: Method Templates**
- Phase: 4-5
- Priority: Medium
- Status: 🔵 Planned
- Description: Provide reusable templates: conservative, moderate, aggressive

**REQ-METH-015: Performance Tracking**
- Phase: 4-5
- Priority: High
- Status: 🔵 Planned
- Description: Track paper_roi, live_roi, sharpe_ratio, win_rate, total_trades per method version

**Implementation Note:** Methods table designed in Phase 0.5 (ADR-021) but implementation deferred to Phase 4-5 when strategy and model versioning systems are fully operational. See DATABASE_SCHEMA_SUMMARY_V1.9.md for complete schema.

---

### 4.8 Alerts & Monitoring (Phase 1 Implementation)

Centralized alert and notification system for critical events, errors, and system health monitoring.

**REQ-ALERT-001: Centralized Alert Logging**
- Phase: 1
- Priority: Critical
- Status: 🔵 Planned
- Description: Log all alerts to centralized alerts table with full metadata

**REQ-ALERT-002: Severity Levels**
- Phase: 1
- Priority: Critical
- Status: 🔵 Planned
- Description: Four severity levels: critical, high, medium, low

**REQ-ALERT-003: Acknowledgement Tracking**
- Phase: 1
- Priority: High
- Status: 🔵 Planned
- Description: Track when alerts are acknowledged, by whom, with notes

**REQ-ALERT-004: Resolution Tracking**
- Phase: 1
- Priority: High
- Status: 🔵 Planned
- Description: Track when alerts are resolved, resolution action (fixed, false_positive, ignored, escalated)

**REQ-ALERT-005: Multi-Channel Notifications**
- Phase: 1
- Priority: High
- Status: 🔵 Planned
- Description: Support console, file, email, SMS, Slack, webhook notification channels

**REQ-ALERT-006: Severity-Based Routing**
- Phase: 1
- Priority: Critical
- Status: 🔵 Planned
- Description: Route alerts by severity (critical → email+SMS, medium → file, low → database only)

**REQ-ALERT-007: Alert Deduplication**
- Phase: 1
- Priority: Medium
- Status: 🔵 Planned
- Description: Use fingerprint (MD5) to detect and suppress duplicate alerts

**REQ-ALERT-008: Rate Limiting**
- Phase: 1
- Priority: Medium
- Status: 🔵 Planned
- Description: Prevent alert spam with configurable rate limits

**REQ-ALERT-009: Email Notifications**
- Phase: 1
- Priority: High
- Status: 🔵 Planned
- Description: Send email alerts via SMTP (stdlib smtplib)

**REQ-ALERT-010: SMS Notifications**
- Phase: 1
- Priority: Medium
- Status: 🔵 Planned
- Description: Send SMS alerts via Twilio ($1/month + $0.0079/SMS)

**REQ-ALERT-011: Notification Delivery Tracking**
- Phase: 1
- Priority: Medium
- Status: 🔵 Planned
- Description: Track which channels were used, delivery status, attempt count, errors

**REQ-ALERT-012: Source Linking**
- Phase: 1
- Priority: High
- Status: 🔵 Planned
- Description: Link alerts to source events (circuit_breaker_events, system_health, trades)

**REQ-ALERT-013: Environment Tagging**
- Phase: 1
- Priority: Medium
- Status: 🔵 Planned
- Description: Tag alerts with environment (demo, prod) for filtering

**REQ-ALERT-014: Flexible Metadata**
- Phase: 1
- Priority: Low
- Status: 🔵 Planned
- Description: Store alert details in JSONB for flexible, schema-less metadata

**REQ-ALERT-015: Query Performance**
- Phase: 1
- Priority: High
- Status: 🔵 Planned
- Description: Index on type, severity, component, triggered_at, unresolved, fingerprint, environment

**Alert Routing Example:**
- **CRITICAL**: circuit_breaker, daily_loss_limit → console + file + email + SMS + database
- **HIGH**: api_failure, loss_threshold → console + file + email + database
- **MEDIUM**: gain_threshold, system_warning → console + file + database
- **LOW**: informational → file + database

**Implementation:** See DATABASE_SCHEMA_SUMMARY_V1.9.md for alerts table schema. Configuration in system.yaml (notifications section). Implementation in utils/notification_manager.py and utils/alert_manager.py.

---

### 4.9 Machine Learning Infrastructure (Phased Approach)

ML infrastructure evolves across phases from simple lookup tables to advanced feature engineering and model training.

**REQ-ML-001: Phase 1-6 - Probability Matrices + Simple Models (CURRENT)**
- Phase: 1-6
- Priority: Critical
- Status: 🔵 Planned
- Description: Use probability_matrices for historical lookup tables and probability_models for model versioning. Elo (Phase 4) calculates on-the-fly without feature storage. Regression (Phase 4) uses basic stats from game_states table. Sport expansion (Phase 6) applies existing models to new sports.
- Tables Required: probability_matrices, probability_models
- **No ML feature storage needed for Phases 1-6**

**REQ-ML-002: Phase 9 - Feature Storage for Advanced ML (PLANNED)**
- Phase: 9
- Priority: High
- Status: 🔵 Planned
- Description: Add feature_definitions and features_historical tables to support advanced ML models (XGBoost, LSTM). Store DVOA, EPA, SP+, team stats, player stats as time-series features. Enable model training with historical features.
- Tables Required: feature_definitions, features_historical
- Implementation Trigger: When moving beyond simple Elo/regression to complex ML models

**REQ-ML-003: Phase 9 - MLOps Infrastructure (PLANNED)**
- Phase: 9
- Priority: Medium
- Status: 🔵 Planned
- Description: Add training_datasets and model_training_runs tables for full MLOps. Track training experiments, hyperparameters, metrics, feature importance. Support A/B testing and continuous learning pipelines.
- Tables Required: training_datasets, model_training_runs
- Implementation Trigger: When training XGBoost/LSTM models

**REQ-ML-004: Model Development Documentation (CONTINUOUS)**
- Phase: 1-10
- Priority: Medium
- Status: 🔵 Planned
- Description: Document model selection process, feature engineering decisions, validation methodology. Create learning resources for probability and ML concepts.
- Documents Required:
  - PROBABILITY_PRIMER.md (Phase 4)
  - ELO_IMPLEMENTATION_GUIDE.md (Phase 4)
  - MACHINE_LEARNING_ROADMAP.md (Phase 9)
  - MODEL_EVALUATION_GUIDE.md (Phase 9)

**REQ-MODEL-EVAL-001: Model Validation Framework**
- Phase: 1.5-2
- Priority: Critical
- Status: 🔵 Planned
- Reference: DATABASE_SCHEMA_SUMMARY_V1.9.md (evaluation_runs, predictions tables), ADR-082 (Model Evaluation Framework)
- Description: Comprehensive framework for validating probability model performance before deployment to live trading
- Validation Types:
  - **Backtesting**: Test model on historical data (2019-2024 archives) with known outcomes
  - **Cross-Validation**: K-fold validation (k=5) for temporal data (preserve chronological order)
  - **Holdout Validation**: Reserve recent data (e.g., 2024 Q4) for final validation before activation
- Evaluation Runs Tracking:
  - Store run metadata in evaluation_runs table (model_id, model_version, dataset_name, run_type, run_started_at, run_completed_at)
  - Track summary metrics (accuracy, brier_score, calibration_ece, log_loss) for quick reference
  - Support multiple datasets per model (NFL 2023, NFL 2024 Q1-Q3, NBA 2023, etc.)
- Individual Predictions Storage:
  - Store each prediction in predictions table (predicted_prob, actual_outcome, market_price, edge, is_ensemble=FALSE)
  - Enable detailed error analysis (prediction_error, squared_error)
  - Support calibration analysis (probability bins for ECE calculation)
  - Unified table supports both individual model predictions (Phase 1.5-2) and ensemble predictions (Phase 4+)
- Activation Criteria:
  - **Minimum Sample Size**: ≥100 predictions for statistical significance
  - **Accuracy Threshold**: ≥52% correct predictions (better than coin flip + margin)
  - **Brier Score**: ≤0.20 (lower is better, <0.20 indicates good calibration)
  - **Calibration ECE**: ≤0.10 (Expected Calibration Error <10% indicates well-calibrated probabilities)
- Status Lifecycle: Models remain 'draft' until validation criteria met, then eligible for 'testing' (paper trading) status

**REQ-MODEL-EVAL-002: Calibration Testing**
- Phase: 1.5-2
- Priority: Critical
- Status: 🔵 Planned
- Reference: DATABASE_SCHEMA_SUMMARY_V1.9.md (predictions table), MODEL_EVALUATION_GUIDE_V1.0.md
- Description: Validate model probability calibration to ensure predicted probabilities match actual outcome frequencies
- Calibration Metrics:
  - **Brier Score**: Mean squared error between predicted probabilities and actual outcomes (0 = perfect, 1 = worst)
    - Formula: `(1/N) * Σ(predicted_prob - actual_outcome)²`
    - Target: ≤0.20 for deployment
  - **Expected Calibration Error (ECE)**: Average gap between predicted probability and observed frequency across bins
    - Bins: [0.0-0.1], [0.1-0.2], ..., [0.9-1.0] (10 bins)
    - Formula: `Σ (|bin_accuracy - bin_confidence| * bin_weight)`
    - Target: ≤0.10 for deployment
  - **Log Loss**: Penalizes confident incorrect predictions heavily
    - Formula: `-(1/N) * Σ(actual * log(pred) + (1-actual) * log(1-pred))`
    - Target: ≤0.50 for deployment
- Reliability Diagrams:
  - Plot predicted probability (x-axis) vs. observed frequency (y-axis)
  - Perfect calibration = 45-degree diagonal line
  - Store probability bins in predictions table (probability_bin column)
  - Generate plots during evaluation runs (Phase 6-7 dashboard integration)
- Calibration Validation Process:
  1. Run model on validation dataset (100+ predictions)
  2. Store predictions in predictions table with probability bins (is_ensemble=FALSE)
  3. Calculate Brier score, ECE, log loss from stored predictions
  4. Store summary metrics in evaluation_runs table
  5. Compare against thresholds to determine if model is well-calibrated
- Integration: Calibration metrics displayed in model_calibration_summary materialized view (Phase 6-7)

**Elo Timeline Clarification:**
- **Phase 4 (Weeks 7-9)**: Initial Elo implementation for NFL (`elo_nfl v1.0`)
- **Phase 6 (Weeks 15-16)**: Extend Elo to new sports (`elo_nba v1.0`, `elo_mlb v1.0`)
- **Phase 9 (Weeks 21-24)**: Enhanced Elo with DVOA, EPA, SP+ features (requires feature storage)

**ML Table Placeholders:** See Section 4.2 for ML table schemas. Tables designed now but implementation deferred to Phase 9.

---

### 4.10 CLI Commands (Phase 1 Implementation)

Command-line interface for interacting with Kalshi API and managing local database operations.

**REQ-CLI-001: CLI Framework with Typer**
- Phase: 1
- Priority: Critical
- Status: 🔵 Planned
- Description: Implement CLI using Typer framework with automatic type hint inference, help generation, and command grouping
- Implementation: `main.py` as entry point with Typer app instance
- Benefits: Type safety, automatic validation, rich help output, IDE support

**REQ-CLI-002: Balance Fetch Command**
- Phase: 1
- Priority: Critical
- Status: 🔵 Planned
- Description: `main.py fetch-balance` command to retrieve account balance from Kalshi API and store in database
- Functionality: Call Kalshi API `/portfolio/balance`, parse response, store in account_balance table with timestamp
- Output: Display current balance, available balance, and payout_pending_balance (all as Decimal)

**REQ-CLI-003: Positions Fetch Command**
- Phase: 1
- Priority: Critical
- Status: 🔵 Planned
- Description: `main.py fetch-positions` command to retrieve all open positions and store/update in database
- Functionality: Call Kalshi API `/portfolio/positions`, update positions table using SCD Type 2 versioning
- Output: Display count of open positions, total exposure, unrealized P&L

**REQ-CLI-004: Fills Fetch Command**
- Phase: 1
- Priority: Critical
- Status: 🔵 Planned
- Description: `main.py fetch-fills` command to retrieve trade fills and store in trades table
- Functionality: Call Kalshi API `/portfolio/fills`, insert new fills into trades table (append-only)
- Output: Display count of new fills, total executed volume, execution summary

**REQ-CLI-005: Settlements Fetch Command**
- Phase: 1
- Priority: High
- Status: 🔵 Planned
- Description: `main.py fetch-settlements` command to retrieve market settlements and update database
- Functionality: Call Kalshi API `/portfolio/settlements`, update markets and positions tables with settlement data
- Output: Display count of settled markets, total settlement proceeds, realized P&L

**CLI Design Principles:**
- All commands use type hints for automatic validation
- All prices displayed and stored as Decimal (NEVER float)
- Rich console output with tables and colors (using `rich` library)
- Comprehensive error handling with user-friendly messages
- Verbose flag (`--verbose`) for debugging
- Dry-run flag (`--dry-run`) for testing without database writes

---

### 4.11 Analytics & Performance Tracking (Phase 1.5-2, 6-7, 9)

Comprehensive performance tracking, model validation, and analytics infrastructure for measuring strategy effectiveness, model calibration, and A/B testing.

**REQ-ANALYTICS-001: Performance Metrics Collection**
- Phase: 1.5-2
- Priority: Critical
- Status: 🔵 Planned
- Reference: ADR-078 (Config Storage), DATABASE_SCHEMA_SUMMARY_V1.9.md (Section 8)
- Description: Collect and store performance metrics for strategies, models, methods, edges, and ensembles across multiple time-series aggregation periods
- Metrics Tracked:
  - **Trading Performance**: ROI, win_rate, sharpe_ratio, sortino_ratio, max_drawdown, avg_trade_size, total_pnl, unrealized_pnl
  - **Model Validation**: accuracy, precision, recall, f1_score, auc_roc, brier_score, calibration_ece, log_loss
- Data Sources:
  - **Live trading metrics**: Calculated from trades and positions tables
  - **Backtesting metrics**: Calculated from evaluation_runs and model_predictions tables
  - **Unified storage**: performance_metrics table supports both data sources
- Statistical Context: Store confidence intervals (95% CI), standard deviation, standard error for all metrics
- Implementation: Real-time collection during trading (after each trade) + batch aggregation pipelines (hourly, daily, monthly)

**REQ-ANALYTICS-002: Time-Series Performance Storage**
- Phase: 1.5-2
- Priority: Critical
- Status: 🔵 Planned
- Reference: DATABASE_SCHEMA_SUMMARY_V1.9.md (performance_metrics table)
- Description: Store performance metrics at 8 aggregation levels with automated retention policies
- Aggregation Periods:
  1. **trade**: Individual trade-level metrics (sample_size = 1)
  2. **hourly**: 1-hour rolling windows
  3. **daily**: Calendar day aggregations
  4. **weekly**: Calendar week aggregations
  5. **monthly**: Calendar month aggregations
  6. **quarterly**: Calendar quarter aggregations
  7. **yearly**: Calendar year aggregations
  8. **all_time**: Lifetime performance (no time bounds)
- Period Tracking: Store period_start and period_end timestamps for all aggregations except trade-level
- Retention Tiers:
  - **Hot Storage (0-18 months)**: All aggregation levels, <100ms query performance, PostgreSQL main tables
  - **Warm Storage (18-42 months)**: Daily+ only (hourly/trade archived), <500ms query performance, PostgreSQL compressed tables
  - **Cold Storage (42+ months)**: Monthly+ only (daily archived), <5s query performance, S3/Parquet format
- Archival Strategy: Automated archival based on age thresholds with configurable policies

**REQ-ANALYTICS-003: Metrics Aggregation Pipeline**
- Phase: 1.5-2
- Priority: High
- Status: 🔵 Planned
- Reference: ADR-080 (Metrics Collection Strategy - Real-time + Batch)
- Description: Implement dual-mode aggregation for real-time and batch metric calculations
- Real-Time Collection (Phase 1.5-2):
  - Trigger: After each trade execution
  - Scope: Calculate trade-level metrics immediately (ROI, realized_pnl)
  - Update: Update all_time aggregation (rolling lifetime stats)
  - Performance Target: <50ms overhead per trade
- Batch Aggregation (Phase 2):
  - Schedule: Hourly (at :00), daily (at 00:00 UTC), weekly (Sunday 00:00), monthly (1st 00:00)
  - Scope: Calculate aggregated metrics for completed periods
  - Data Sources: Query trades and positions tables for period-specific data
  - Statistical Calculations: Compute confidence intervals, standard deviation, standard error for each metric
  - Performance Target: <5 minutes for daily aggregation, <30 minutes for monthly
- Materialized Views (Phase 6-7):
  - strategy_performance_summary: Pre-aggregated dashboard metrics (refresh hourly)
  - model_calibration_summary: Pre-aggregated validation metrics (refresh daily)
  - Performance Target: <50ms dashboard query response

**REQ-ANALYTICS-004: Historical Performance Retention**
- Phase: 2+
- Priority: High
- Status: 🔵 Planned
- Reference: DATABASE_SCHEMA_SUMMARY_V1.9.md (performance_metrics_archive table)
- Description: Implement automated archival and retrieval for historical performance data
- Archival Triggers:
  - **Age-Based**: Metrics older than 18 months (hot → warm), 42 months (warm → cold)
  - **Performance-Based**: Deprecated strategies/models moved to cold storage immediately
  - **Manual**: Administrative command to archive specific entities
- Archival Process:
  1. Identify metrics meeting archival criteria
  2. Copy to archive table (performance_metrics_archive for warm, S3/Parquet for cold)
  3. Delete trade/hourly aggregations (keep daily+ for warm, monthly+ for cold)
  4. Update storage_tier, archived_at, archival_reason columns
  5. Log archival activity to alerts table
- Retrieval Process:
  - Query combines hot + warm tables automatically (via UNION view)
  - Cold storage requires explicit S3/Parquet query (Phase 7+)
  - Performance Target: <500ms for hot+warm queries, <5s for cold queries
- Retention Policy:
  - Hot: 18 months (configurable)
  - Warm: 24 months (18-42 months total)
  - Cold: Indefinite (compliance requirement)
- Compliance: Historical data retained for 5+ years for regulatory and audit purposes

**REQ-REPORTING-001: Performance Dashboard**
- Phase: 6-7
- Priority: High
- Status: 🔵 Planned
- Reference: ADR-081 (Dashboard Architecture), DATABASE_SCHEMA_SUMMARY_V1.9.md (materialized views), DASHBOARD_DEVELOPMENT_GUIDE_V1.0.md
- Description: Web-based performance dashboard for visualizing strategy/model performance, calibration, and system health
- Technology Stack:
  - **Frontend**: React + Next.js (TypeScript)
  - **UI Framework**: Tailwind CSS + shadcn/ui components
  - **Charts**: Recharts or Chart.js for time-series and calibration plots
  - **Data Fetching**: React Query for caching and server state management
  - **Backend**: FastAPI (Python) REST API
  - **Authentication**: OAuth 2.0 + JWT tokens (Phase 7+)
- Dashboard Pages:
  1. **Strategy Performance**:
     - 30-day and all-time ROI, win rate, Sharpe ratio per strategy version
     - Time-series charts (daily aggregation) showing P&L trends
     - Top 5 best/worst performing strategies
     - Filter by strategy name, version, status (active/testing/deprecated)
     - Data Source: strategy_performance_summary materialized view (<50ms queries)
  2. **Model Calibration**:
     - Latest evaluation run metrics (accuracy, Brier score, ECE, log loss) per model
     - Reliability diagrams (predicted probability vs. observed frequency)
     - Calibration trend over time (track if model degrading)
     - Filter by model name, version, sport
     - Data Source: model_calibration_summary materialized view (<50ms queries)
  3. **Live Trading Status**:
     - Current open positions with unrealized P&L
     - Recent trades (last 24 hours) with execution details
     - Account balance and exposure metrics
     - System health indicators (API connectivity, database status, circuit breakers)
     - Data Source: Direct queries to positions, trades, account_balance, system_health tables
  4. **Historical Analysis** (Phase 7):
     - Query historical performance metrics with custom date ranges
     - Compare strategy/model versions (A/B test results)
     - Drill-down from aggregated to trade-level details
     - Export data as CSV/JSON for external analysis
     - Data Source: performance_metrics table (hot+warm storage), optional S3/Parquet (cold)
- Performance Requirements:
  - **Dashboard Load Time**: <2s for all pages
  - **Chart Render Time**: <500ms for time-series charts
  - **Data Refresh**: Auto-refresh every 30s for live data, manual refresh for historical
  - **Query Performance**: Leverage materialized views for sub-50ms dashboard queries
- Security:
  - Authentication required (no anonymous access)
  - Role-based access control (admin, trader, viewer)
  - API rate limiting (100 req/min per user)
  - HTTPS only (no HTTP)
- Deployment:
  - Containerized (Docker) for easy deployment
  - Reverse proxy (nginx) for SSL termination
  - CI/CD pipeline for automated deployment (Phase 7+)

**Integration Notes:**
- **Phase 1.5-2**: Core tracking implementation (performance_metrics, evaluation_runs, model_predictions tables)
- **Phase 6-7**: Dashboard integration (materialized views, enhanced collection, reporting UI)
- **Phase 9**: Advanced analytics (A/B testing, ensemble tracking, feature importance)

---

## 5. Development Phases

### Phase 0: Foundation & Documentation (COMPLETED)

**Goal**: Complete all planning, documentation, and configuration before writing code.

**Key Requirements:**
- **REQ-SYS-001: Database Schema Versioning**
- **REQ-SYS-002: Configuration Management (YAML)**
- **REQ-SYS-003: Decimal Precision for Prices**

**Key Deliverables**:
- ✅ All architectural decisions documented
- ✅ Database schema v1.3 finalized
- ✅ Configuration system designed
- ✅ All YAML configuration files created
- ✅ Environment setup guide complete
- ✅ Master requirements v2.3
- ✅ Decimal pricing strategy documented

**Documentation**: All `docs/` files, all `config/` YAML files, `.env.template`

---

### Phase 0.5: Foundation Enhancement (COMPLETED)

**Goal**: Enhance foundation with versioning, trailing stops, and position management before Phase 1 implementation.

**Status**: ✅ Complete (All 10 days finished)

**Key Requirements:**
- **REQ-VER-001: Immutable Version Configs**
- **REQ-VER-002: Semantic Versioning**
- **REQ-VER-003: Trade Attribution**
- **REQ-VER-004: Version Lifecycle Management**
- **REQ-VER-005: A/B Testing Support**
- **REQ-TRAIL-001: Dynamic Trailing Stops**
- **REQ-TRAIL-002: JSONB State Management**
- **REQ-TRAIL-003: Stop Price Updates**
- **REQ-TRAIL-004: Peak Price Tracking**
- **REQ-MON-001: Dynamic Monitoring Frequencies**
- **REQ-MON-002: Position State Tracking**
- **REQ-EXIT-001: Exit Priority Hierarchy**
- **REQ-EXIT-002: 10 Exit Conditions**
- **REQ-EXEC-001: Urgency-Based Execution**

**Key Deliverables**:
- ✅ **Database Schema V1.5 Applied**:
  - ✅ `probability_models` table (immutable versions)
  - ✅ `strategies` table (immutable versions)
  - ✅ `trailing_stop_state` JSONB column in positions
  - ✅ `strategy_id`, `model_id` FKs in edges and trades
  - ✅ `position_exits` and `exit_attempts` tables
  - ✅ Helper views (active_strategies, active_models, trade_attribution)
- ✅ **Documentation Complete** (10-day plan):
  - ✅ Days 1-10: All foundation documentation updated
  - ✅ VERSIONING_GUIDE, TRAILING_STOP_GUIDE, POSITION_MANAGEMENT_GUIDE created
  - ✅ REQUIREMENT_INDEX, ADR_INDEX created
  - ✅ MASTER_INDEX V2.3 updated

**Documentation**:
- `DATABASE_SCHEMA_SUMMARY_V1.9.md`
- `VERSIONING_GUIDE_V1.0.md`
- `TRAILING_STOP_GUIDE_V1.0.md`
- `POSITION_MANAGEMENT_GUIDE_V1.0.md`
- `REQUIREMENT_INDEX.md`
- `ADR_INDEX.md`

---

### Phase 1: Core Foundation (Weeks 1-6)

**Goal**: Establish project structure, Kalshi API connectivity, CLI commands, and account management.

**Status**: 🟡 50% Complete (Database ✅, API/CLI ❌)

**Key Requirements:**
- **REQ-API-001: Kalshi API Integration**
- **REQ-API-002: RSA-PSS Authentication (Kalshi)**
- **REQ-API-005: API Rate Limit Management**
- **REQ-API-006: API Error Handling**
- **REQ-DB-008: Database Connection Pooling**
- **REQ-CLI-001: CLI Command Framework** (NEW)
- **REQ-CLI-002: Balance Fetch Command** (NEW)
- **REQ-CLI-003: Positions Fetch Command** (NEW)
- **REQ-CLI-004: Fills Fetch Command** (NEW)
- **REQ-CLI-005: Settlements Fetch Command** (NEW)

**Key Deliverables**:

**Week 1: Environment Setup** (✅ COMPLETE)
- ✅ Python 3.12+ virtual environment
- ✅ PostgreSQL 15+ database installation
- ✅ Git repository initialization with clean history
- ✅ Multi-environment configuration (.env with DEV/STAGING/PROD/TEST prefixes)
- ✅ Install dependencies from requirements.txt

**Weeks 1-2: Database Implementation** (✅ COMPLETE)
- ✅ All 25 tables created with proper indexes and constraints
- ✅ SCD Type 2 versioning logic implemented (row_current_ind)
- ✅ Database migrations 001-010 applied
- ✅ CRUD operations in `database/crud_operations.py`
- ✅ Database connection pool in `database/connection.py`
- ✅ 66/66 tests passing, 87% coverage
- ✅ All prices using DECIMAL(10,4) precision

**Weeks 2-4: Kalshi API Integration** (❌ NOT STARTED)
- [ ] RSA-PSS authentication implementation
- [ ] Token refresh logic (30-minute cycle)
- [ ] REST endpoints: markets, events, series, balance, positions, orders
- [ ] Error handling and exponential backoff retry logic
- [ ] Rate limiting (100 req/min throttle)
- [ ] Parse `*_dollars` fields as DECIMAL (NEVER integer cents)
- [ ] API client in `api_connectors/kalshi_client.py`

**Week 4: Configuration System** (🟡 PARTIAL)
- ✅ YAML configuration files created (7 files)
- [ ] Config loader with validation (`config/config_loader.py`)
- [ ] Environment variable integration
- [ ] Config override mechanism

**Week 5: CLI Development** (❌ NOT STARTED)
- [ ] CLI framework with Typer
- [ ] `main.py fetch-balance` command (REQ-CLI-002)
- [ ] `main.py fetch-positions` command (REQ-CLI-003)
- [ ] `main.py fetch-fills` command (REQ-CLI-004)
- [ ] `main.py fetch-settlements` command (REQ-CLI-005)
- [ ] Type hints for all commands

**Week 6: Testing & Validation** (🟡 PARTIAL)
- ✅ Database tests (66/66 passing)
- [ ] API client unit tests (mock responses)
- [ ] Integration tests (live demo API)
- [ ] CLI command tests
- [ ] Maintain >80% code coverage

**Critical**: ALL prices must use `Decimal` type and be stored as DECIMAL(10,4)

**Documentation**:
- `API_INTEGRATION_GUIDE_V2.0.md` (Kalshi section) - PLANNED
- `DEVELOPER_ONBOARDING.md` - PLANNED
- `KALSHI_DECIMAL_PRICING_CHEAT_SHEET.md` - PLANNED
- `CLI_DEVELOPMENT_GUIDE.md` - PLANNED

---

### Phase 1.5: Foundation Validation (Week 2.5)

**Goal**: Validate Phase 0.5 enhancements before proceeding to Phase 2.

**Key Requirements:**
- **REQ-VER-001: Immutable Version Configs** (validation)
- **REQ-VER-004: Version Lifecycle Management** (validation)
- **REQ-TRAIL-001: Dynamic Trailing Stops** (validation)

**Key Deliverables**:
- **Strategy Manager** (`trading/strategy_manager.py`):
  - CRUD operations for strategies table
  - Version validation (enforce immutability)
  - Status lifecycle management
  - Active strategy lookup
- **Model Manager** (`analytics/model_manager.py`):
  - CRUD operations for probability_models table
  - Version validation (enforce immutability)
  - Status lifecycle management
  - Active model lookup
- **Position Manager Enhancements** (`trading/position_manager.py`):
  - Trailing stop state initialization
  - Trailing stop update logic
  - Stop trigger detection
- **Configuration System** (`utils/config.py`):
  - YAML file loading
  - Configuration validation
  - Override handling
- **Unit Tests**:
  - Test immutable version enforcement
  - Test trailing stop logic
  - Test version lifecycle transitions
  - Test trade attribution queries

**Why Phase 1.5?**
- Validate versioning system works before building on it
- Ensure trailing stops integrate properly with positions
- Test configuration system before Phase 2 complexity
- Prevent cascading errors in later phases

**Documentation**: `PHASE_1.5_PLAN.md` (detailed implementation guide)

---

### Phase 2: Football Market Data (Weeks 3-4)

**Goal**: Fetch and store NFL/NCAAF series, events, and markets with decimal precision.

**Key Requirements:**
- **REQ-API-001: Kalshi API Integration**
- **REQ-DB-003: DECIMAL(10,4) for Prices/Probabilities**
- **REQ-SYS-003: Decimal Precision for Prices**

**Key Deliverables**:
- ORM models for series, events, markets tables (all prices DECIMAL(10,4))
- Pagination handling for large API responses
- Scripts to fetch series (filter: category=football, tags=NFL/NCAAF)
- Scripts to fetch events (by series_ticker) with final_state capture
- Scripts to fetch markets (by event_ticker) with live price updates
- **Decimal price validation** - reject any non-DECIMAL values
- CLI commands: `main.py fetch-series`, `fetch-events`, `fetch-markets`
- Unit tests for pagination, market data CRUD, and decimal precision

**Documentation**: `API_INTEGRATION_GUIDE.md` (Kalshi pagination), `DATABASE_SCHEMA_SUMMARY_V1.9.md` (relationships)

---

### Phase 3: Live Game Stats (Weeks 5-6)

**Goal**: Retrieve and store live statistics from ESPN, Balldontlie, SportsRadar APIs.

**Key Requirements:**
- **REQ-API-003: ESPN API Integration**
- **REQ-API-004: Balldontlie API Integration**
- **REQ-PERF-002: Data Latency <5s**

**Key Deliverables**:
- ORM model for game_states table
- ESPN API client for NFL/NCAAF scoreboards
- Balldontlie API client (fallback for NFL)
- SportsRadar API client (premium data, optional)
- NCAAF API client for college football stats
- Script to poll live stats every 30 seconds during games
- Link game_states to events via event_id
- CLI command: `main.py fetch-live-stats`
- Unit tests for stat parsers and API clients

**Documentation**: `API_INTEGRATION_GUIDE.md` (ESPN, Balldontlie, SportsRadar sections)

---

### Phase 4: Probability Calculation & Edge Detection (Weeks 7-9)

**Goal**: Generate historical probabilities, compute true probabilities using versioned models, and identify EV+ opportunities.

**Key Requirements:**
- **REQ-VER-001: Immutable Version Configs** (models)
- **REQ-VER-002: Semantic Versioning** (models)
- **REQ-KELLY-001: Fractional Kelly Position Sizing**
- **REQ-KELLY-002: Default Kelly Fraction 0.25**
- **REQ-KELLY-003: Position Size Limits**

**Key Deliverables**:
- Historical data loader (query ESPN/Balldontlie 2019-2024 archives)
- Generate probability matrices with win probabilities (DECIMAL precision)
- Load probability data into probability_matrices table
- **Create initial probability model versions** (elo_nfl v1.0, regression_nba v1.0)
- Probability calculator: map game_states → state descriptors/value buckets → lookup win probability
- **Model version selection** - Use active model for calculations
- Edge detector: compare true probabilities vs. market prices, calculate EV with DECIMAL math
- **Link edges to model versions** (store model_id in edges table)
- Risk manager: Kelly Criterion position sizing, exposure limits
- **Decimal-safe EV calculations** - no float rounding errors
- ORM models for edges table
- CLI command: `main.py compute-edges`
- Unit tests for odds calculation, edge detection, decimal arithmetic, and model versioning

**Phase 4 Enhancement**: Model versioning logic implemented here
- Create model versions (v1.0, v1.1, v2.0)
- Validate model performance
- Compare model versions (A/B testing)
- Activate/deprecate models

**Documentation**: `EDGE_DETECTION_SPEC.md` (formulas, buckets, EV calculation with Decimal), `VERSIONING_GUIDE_V1.0.md` (model versioning examples)

---

### Phase 5: Position Monitoring & Exit Management (Weeks 10-14)

**Goal**: Monitor open positions dynamically and execute strategic exits based on priority hierarchy and urgency.

**Phase 5 Split**: Divided into Phase 5a (Monitoring & Evaluation) and Phase 5b (Execution & Walking).

#### **Phase 5a: Position Monitoring & Exit Evaluation (Weeks 10-12)**

**REQ-MON-001: Dynamic Monitoring Frequencies**

**Phase:** 5
**Priority:** Critical
**Status:** ✅ Complete (Documented)

**Description:**
- 30-second normal monitoring for stable positions
- 5-second urgent monitoring when within 2% of stop loss, profit target, or trailing stop
- Cache market prices for 10 seconds (reduces API calls ~66%)
- Enforce 60 API calls/minute maximum (stay under Kalshi limits)

**REQ-MON-002: Position State Tracking**

**Phase:** 5
**Priority:** Critical
**Status:** ✅ Complete (Documented)

**Description:**
- Update positions table: current_price, unrealized_pnl, unrealized_pnl_pct, last_update
- Maintain trailing_stop_state as JSONB (active, peak_price, current_stop_price, current_distance)
- Update peak_price and trailing_stop_price on favorable moves

**REQ-MON-003: Urgent Condition Detection**

**Phase:** 5
**Priority:** High
**Status:** ✅ Complete (Documented)

**REQ-MON-004: Price Caching (10s TTL)**

**Phase:** 5
**Priority:** Medium
**Status:** ✅ Complete (Documented)

**REQ-MON-005: API Rate Management (60/min)**

**Phase:** 5
**Priority:** High
**Status:** ✅ Complete (Documented)

**REQ-EXIT-001: Exit Priority Hierarchy**

**Phase:** 5
**Priority:** Critical
**Status:** ✅ Complete (Documented)

**Description:**
- 4-level priority system: CRITICAL > HIGH > MEDIUM > LOW
- Resolve multiple triggers by highest priority
- Log all triggered conditions to exit_attempts table

**REQ-EXIT-002: 10 Exit Conditions**

**Phase:** 5
**Priority:** Critical
**Status:** ✅ Complete (Documented)

**Description:**
1. **CRITICAL**: stop_loss, circuit_breaker
2. **HIGH**: trailing_stop, time_based_urgent (<5 min), liquidity_dried_up (spread >3¢ or volume <50)
3. **MEDIUM**: profit_target, partial_exit_target
4. **LOW**: early_exit (edge <2%), edge_disappeared (edge negative), rebalance

**NOTE**: edge_reversal REMOVED (redundant with early_exit + edge_disappeared + stop_loss)

**REQ-EXIT-003: Partial Exit Staging**

**Phase:** 5
**Priority:** High
**Status:** ✅ Complete (Documented)

**Description:**
- Stage 1: Exit 50% at +15% profit
- Stage 2: Exit 25% (of remaining) at +25% profit
- Remaining 25%: Rides with trailing stop
- Track in position_exits table

**REQ-EXIT-004: Exit Attempt Logging**

**Phase:** 5
**Priority:** High
**Status:** ✅ Complete (Documented)

**REQ-EXIT-005: Exit Performance Tracking**

**Phase:** 5
**Priority:** Medium
**Status:** ✅ Complete (Documented)

**Description:**
- Track exit performance metrics in position_exits table
- Analyze slippage, execution success rate, urgency vs. fill rate
- Enable "Did my exit strategy work?" analysis
- Reference: POSITION_MANAGEMENT_GUIDE_V1.0.md

#### **Phase 5b: Exit Execution & Order Walking (Weeks 13-14)**

**REQ-EXEC-001: Urgency-Based Execution**

**Phase:** 5
**Priority:** Critical
**Status:** ✅ Complete (Documented)

**Description:**
- **CRITICAL**: Market orders, 5s timeout, retry market if fails
- **HIGH**: Aggressive limits, 10s timeout, walk 2x then market
- **MEDIUM**: Fair limits, 30s timeout, walk up to 5x
- **LOW**: Conservative limits, 60s timeout, walk up to 10x

**REQ-EXEC-002: Price Walking Algorithm**

**Phase:** 5
**Priority:** High
**Status:** ✅ Complete (Documented)

**Description:**
- Start with limit order at calculated price
- If no fill within timeout, walk price by 1¢ toward market
- Repeat up to max_walks based on urgency
- HIGH urgency: escalate to market after max walks
- MEDIUM/LOW: give up after max walks

**REQ-EXEC-003: Exit Attempt Logging**

**Phase:** 5
**Priority:** High
**Status:** ✅ Complete (Documented)

**Description:**
- Record every attempt in exit_attempts table: position_id, exit_condition, priority_level, order_type, prices, timeouts
- Enable analysis: "Why didn't my exit fill?"

**REQ-EXEC-004: Order Timeout Management**

**Phase:** 5
**Priority:** High
**Status:** ✅ Complete (Documented)

**REQ-EXEC-005: Execution Success >95%**

**Phase:** 5
**Priority:** High
**Status:** 🔵 Planned

**Common Requirements (Phase 5a + 5b)**:
- **Create initial strategy versions** (halftime_entry v1.0, underdog_fade v1.0)
- Kalshi order creation endpoint integration
- Compliance checker (daily loss limits, position limits, version status)
- **Strategy version selection** - Use active strategy for execution
- **Link trades to strategy and model versions** (store strategy_id, model_id in trades table)
- **Initialize trailing stops** on position entry
- **Decimal price validation** before order submission
- CLI commands: `main.py monitor-positions`, `main.py execute-exits --manual`, `main.py execute-trades --manual`
- Unit tests for monitoring, exit evaluation, execution, and attribution

**Database V1.4 → V1.5**:
- positions table: Add current_price, unrealized_pnl, unrealized_pnl_pct, last_update, trailing_stop_state, exit_reason, exit_priority
- position_exits table (NEW): Track each exit event (including partials)
- exit_attempts table (NEW): Track each exit order attempt (for walking/debugging)

**Documentation**: `POSITION_MANAGEMENT_GUIDE_V1.0.md`, `VERSIONING_GUIDE_V1.0.md`, `TRAILING_STOP_GUIDE_V1.0.md`

---

### Phase 6: Expand to Other Sports (Weeks 15-16)

**Goal**: Add NBA, MLB, Tennis, and other sports markets with versioned models.

**Key Requirements:**
- **REQ-VER-001: Immutable Version Configs** (sport-specific models)
- **REQ-KELLY-001: Fractional Kelly Position Sizing** (sport-specific)

**Key Deliverables**:
- Identify Kalshi series for new sports
- API clients for NBA/MLB/Tennis stats (ESPN or alternatives)
- Generate historical probability matrices for new sports (DECIMAL precision)
- **Create sport-specific model versions** (elo_nba v1.0, elo_mlb v1.0)
- Add new sport data to probability_matrices table
- Extend edge detector to support multiple sports
- **Sport-specific Kelly fractions** (NFL: 0.25, NBA: 0.22, Tennis: 0.18)
- CLI command: `main.py fetch-markets --sport NBA`

**Documentation**: `API_INTEGRATION_GUIDE.md` (new sport APIs), update `EDGE_DETECTION_SPEC.md`, `VERSIONING_GUIDE_V1.0.md` (sport-specific model examples)

---

### Phase 7: Live Trading for Other Sports (Weeks 15-16)

**Goal**: Enable automated trading across all supported sports with versioned strategies.

**Key Requirements:**
- **REQ-VER-001: Immutable Version Configs** (sport-specific strategies)
- **REQ-RISK-001: Circuit Breakers**
- **REQ-RISK-002: Daily Loss Limit**
- **REQ-RISK-003: Max Open Positions**

**Key Deliverables**:
- Validate probability accuracy for new sports via backtesting
- **Create sport-specific strategy versions** for new sports
- Sport-specific risk calibration (adjust volatility parameters, max spreads)
- Enable multi-sport automated scheduler
- **Cross-sport exposure tracking** to prevent over-concentration
- **Trailing stops** for all sports positions
- CLI command: `main.py trade --sport all --auto`

**Documentation**: Update `EDGE_DETECTION_SPEC.md` (sport-specific adjustments), `VERSIONING_GUIDE_V1.0.md` (multi-sport versioning)

---

### Phase 8: Non-Sports Markets (Weeks 17-20)

**Goal**: Explore political, entertainment, and culture markets with versioned models.

**Phase 8a: Political Markets**
- Web scraper for RealClearPolling
- Poll aggregation and trend analysis
- Generate political probability matrices from historical poll-to-outcome data (DECIMAL)
- **Create political model versions** (polling_aggregator v1.0)
- Extend edge detector for political markets

**Phase 8b: Entertainment Markets**
- Web scraper for BoxOfficeMojo
- Opening weekend prediction models
- Generate entertainment probability matrices (DECIMAL)
- **Create entertainment model versions** (boxoffice_predictor v1.0)
- Extend edge detector for box office markets

**Phase 8c: Culture Markets** (Future)
- Scrapers for social media mentions, speeches
- Sentiment analysis with NLP
- **Create culture model versions** (sentiment_analyzer v1.0)
- Extend edge detector for culture markets

**Documentation**: `WEB_SCRAPING_GUIDE.md` (BeautifulSoup/Scrapy examples, rate limiting), `VERSIONING_GUIDE_V1.0.md` (non-sports model examples)

---

### Phase 9: MCPs & Advanced Integrations (Weeks 21-24)

**Goal**: Integrate Model Context Protocols and advanced data sources. Use existing versioning system from Phase 4.

**Key Deliverables**:
- Plus EV API integration for line shopping
- SportsRadar API for advanced metrics
- MCP integrations for Claude Code assistance
- Advanced team performance metrics (DVOA, SP+, Elo ratings)
- **Create ensemble model versions** combining multiple data sources
- Cross-platform data aggregation
- Enhanced edge detection with premium data
- **Use existing model versioning system** (create new model versions, don't rebuild system)

**Documentation**: `MCP_INTEGRATION_GUIDE.md`, update `API_INTEGRATION_GUIDE.md`, `VERSIONING_GUIDE_V1.0.md` (ensemble model examples)

---

### Phase 10: Multi-Platform Expansion - Polymarket (Weeks 25-28)

**Goal**: Abstract platform-specific logic and add Polymarket support with unified versioning.

**Key Deliverables**:
- Platform abstraction layer (`platforms/base_platform.py`)
- Kalshi platform adapter (`platforms/kalshi_platform.py`)
- Polymarket platform adapter (`platforms/polymarket_platform.py`)
- Platform factory for selecting execution venue
- Cross-platform market linking (`platform_markets` table)
- **Cross-platform price comparison** - find best execution venue
- **Unified decimal handling** across platforms
- **Unified versioning** - same strategy/model versions work across platforms
- Multi-platform position tracking with trailing stops
- CLI command: `main.py trade --platform polymarket`

**Platform Selection Strategy**:
1. Detect same event/market across platforms
2. Compare prices (net of fees) using DECIMAL precision
3. Execute on platform with best price using same strategy version
4. Track positions across all platforms
5. Aggregate version performance across platforms

**Critical Considerations**:
- Different fee structures per platform
- Different settlement mechanisms
- Different API authentication methods
- Unified compliance checking
- Cross-platform exposure limits
- Trailing stops work consistently across platforms

**Documentation**: `POLYMARKET_INTEGRATION_GUIDE.md`, `PLATFORM_ABSTRACTION_DESIGN.md`, update `ARCHITECTURE_DECISIONS.md`, `VERSIONING_GUIDE_V1.0.md` (cross-platform versioning)

---

## 6. Configuration & Environment

### 6.1 Environment Variables (.env.template)

**REQ-SYS-002: Configuration Management (YAML)**

**Phase:** 0
**Priority:** Critical
**Status:** ✅ Complete

```bash
# Kalshi Authentication
KALSHI_API_KEY=your_kalshi_api_key_here
KALSHI_API_SECRET=your_kalshi_api_secret_here
KALSHI_BASE_URL=https://demo-api.kalshi.co  # Use demo for testing
# KALSHI_BASE_URL=https://trading-api.kalshi.com  # Production URL

# Polymarket Authentication (Phase 10)
POLYMARKET_API_KEY=placeholder_for_phase_10
POLYMARKET_PRIVATE_KEY=placeholder_for_phase_10

# Database
DB_HOST=localhost
DB_PORT=5432
DB_NAME=precog
DB_USER=postgres
DB_PASSWORD=your_password

# API Keys
BALLDONTLIE_API_KEY=your_key
SPORTSRADAR_API_KEY=placeholder_for_phase_9
PLUS_EV_API_KEY=placeholder_for_phase_9

# Trading Parameters
MIN_EV_THRESHOLD=0.05      # 5% minimum edge (DECIMAL)
MAX_POSITION_SIZE=1000     # Max $ per position (DECIMAL)
MAX_TOTAL_EXPOSURE=10000   # Max $ at risk (DECIMAL)
KELLY_FRACTION_NFL=0.25    # NFL Kelly multiplier
KELLY_FRACTION_NBA=0.22    # NBA Kelly multiplier
KELLY_FRACTION_TENNIS=0.18 # Tennis Kelly multiplier

# Platform Configuration (Phase 10)
ENABLED_PLATFORMS=kalshi    # Comma-separated: kalshi,polymarket
DEFAULT_PLATFORM=kalshi

# Environment
TRADING_ENV=PROD           # PROD or DEMO
LOG_LEVEL=INFO             # DEBUG, INFO, WARNING, ERROR

# Decimal Precision
DECIMAL_PRECISION=4        # Always 4 for sub-penny pricing

# Versioning (Phase 0.5)
DEFAULT_STRATEGY_VERSION=v1.0  # Default strategy version to use
DEFAULT_MODEL_VERSION=v1.0     # Default model version to use
ENABLE_VERSION_TRACKING=true   # Enable trade attribution to versions
```

### 6.2 YAML Configuration Files

**All YAML files in `config/` directory:**

1. **trading.yaml** - Trading execution parameters, trailing stop defaults
2. **trade_strategies.yaml** - Strategy-specific settings, version configurations
3. **position_management.yaml** - Risk limits, Kelly fractions, trailing stop rules
4. **probability_models.yaml** - Probability calculation model definitions, version settings
5. **markets.yaml** - Market filtering and sport configurations
6. **data_sources.yaml** - All API endpoints and authentication
7. **system.yaml** - Logging, scheduling, system-level settings

**See CONFIGURATION_GUIDE.md for detailed YAML specifications including versioning and trailing stop configurations**

### 6.3 Dependencies (requirements.txt)
```
python-dotenv==1.0.0
requests==2.31.0
aiohttp==3.9.1
sqlalchemy==2.0.25
psycopg2-binary==2.9.9
pandas==2.1.4
numpy==1.26.2
transformers==4.47.0  # Hugging Face Transformers for sentiment analysis
torch==2.5.0  # PyTorch backend for transformers
pytest==7.4.3
apscheduler==3.10.4
beautifulsoup4==4.12.2
pyyaml==6.0.1

# ⚠️ CRITICAL - Never use these for prices
# decimal is built-in, no installation needed
# NEVER: from numpy import float64  # Will cause rounding errors
# NEVER: price = float(...)          # Will cause rounding errors
# ALWAYS: from decimal import Decimal
# ALWAYS: price = Decimal("0.4975")
```

**Detailed setup instructions**: See `ENVIRONMENT_CHECKLIST.md`, `DEPLOYMENT_GUIDE.md`

---

## 7. Testing Strategy

### 7.1 Test Coverage Goals

**REQ-TEST-001: Code Coverage >80%**

**Phase:** 1
**Priority:** High
**Status:** 🔵 Planned

**REQ-TEST-002: Unit Tests for Core Modules**

**Phase:** 1
**Priority:** High
**Status:** 🔵 Planned

**REQ-TEST-003: Integration Tests for APIs**

**Phase:** 1
**Priority:** High
**Status:** 🔵 Planned

**REQ-TEST-004: Backtesting Framework**

**Phase:** 4
**Priority:** High
**Status:** 🔵 Planned

**REQ-TEST-005: Test Result Persistence**

**Phase:** 0.6c
**Priority:** High
**Status:** ✅ Complete
**Reference:** ADR-039, TESTING_STRATEGY_V2.1.md

Test results must be persisted with timestamps for trend analysis and CI/CD integration:
- Timestamped HTML reports in `test_results/YYYY-MM-DD_HHMMSS/`
- Coverage reports (HTML, XML, terminal)
- Latest symlink for easy access
- 30-day retention policy

**REQ-TEST-006: Security Testing Integration**

**Phase:** 0.7
**Priority:** Critical
**Status:** 🔵 Planned
**Reference:** ADR-043, ADR-054

Integrate security testing tools for vulnerability detection:
- **Ruff security rules (--select S)**: Static analysis for security issues (Python 3.14 compatible, replaces Bandit)
- **Safety**: Dependency vulnerability scanning
- **Secret Detection**: Pre-commit hooks for credential scanning
- **SAST Integration**: GitHub Advanced Security

**Note:** Originally specified Bandit, but Bandit 1.8.6 is incompatible with Python 3.14 (`ast.Num` removed). Ruff S-rules provide equivalent coverage (hardcoded passwords, SQL injection, file permissions) with 10-100x better performance. See ADR-054 for rationale.

**REQ-TEST-007: Mutation Testing**

**Phase:** 0.7
**Priority:** Medium
**Status:** 🔵 Planned
**Reference:** ADR-044

Validate test quality through mutation testing:
- **mutmut** for Python mutation testing
- Target: 60%+ mutation score on critical modules
- Focus areas: trading logic, edge detection, risk management
- Exclude: trivial getters, logging, configuration

**REQ-TEST-008: Property-Based Testing - Proof of Concept**

**Phase:** 1.5
**Priority:** 🔴 Critical
**Status:** ✅ Complete
**Reference:** ADR-074, `docs/testing/HYPOTHESIS_IMPLEMENTATION_PLAN_V1.0.md`

Implement property-based testing proof-of-concept with Hypothesis framework:

**Proof-of-Concept Complete (26 tests, 2600+ cases, 0 failures, 3.32s):**
- `tests/property/test_kelly_criterion_properties.py` - 11 properties, 1100+ cases
- `tests/property/test_edge_detection_properties.py` - 16 properties, 1600+ cases

**Custom Hypothesis Strategies:**
- `probability()` - Generate valid probabilities [0, 1] as Decimal
- `market_price()` - Generate market prices [0, 1] as Decimal
- `edge_value()` - Generate edge values [-0.5, 0.5] as Decimal
- `kelly_fraction()` - Generate Kelly fractions [0, 1] as Decimal
- `bankroll_amount()` - Generate bankroll [$100, $100k] as Decimal
- `bid_ask_spread()` - Generate realistic spreads with bid < ask

**Critical Invariants Validated:**
- Position size NEVER exceeds bankroll (prevents margin calls)
- Negative edge NEVER recommends trade (prevents guaranteed losses)
- Trailing stop price NEVER loosens (only tightens)
- Edge calculation correctly accounts for fees and spread
- Kelly criterion produces reasonable position sizes
- Decimal precision maintained throughout calculations

**Why Property-Based Testing Matters:**
- Traditional example-based tests: 5-10 hand-picked scenarios
- Property-based tests: 100+ auto-generated scenarios per property
- Hypothesis shrinking: Automatically minimizes failing examples
- Catches edge cases humans wouldn't think to test (edge = 0.9999999?)

**Integration:**
- Configured in `pyproject.toml` (max_examples=100, deadline=400ms)
- Runs with existing pytest suite
- Pre-commit hooks validate property tests

**REQ-TEST-009: Property Testing - Core Trading Logic (Phase 1.5)**

**Phase:** 1.5
**Priority:** 🔴 Critical
**Status:** 🔵 Planned
**Reference:** ADR-074, `docs/testing/HYPOTHESIS_IMPLEMENTATION_PLAN_V1.0.md` (Phase 1.5)

Expand property-based testing to cover core trading logic:

**Test Suites to Implement (6-8 hours):**
1. **Config Validation Properties** (`test_config_validation_properties.py`)
   - YAML structure validation across all edge cases
   - Type safety (no strings where Decimals expected)
   - Constraint enforcement (kelly_fraction ∈ [0, 1])
   - Required fields never missing

2. **Position Sizing Properties** (expand `test_kelly_criterion_properties.py`)
   - Kelly criterion with multiple position limits
   - Fractional Kelly (quarter Kelly, half Kelly)
   - Max position constraints respected
   - Bankroll updates propagate correctly

3. **Edge Detection Properties** (expand `test_edge_detection_properties.py`)
   - Edge calculation with varying fee structures
   - Spread impact on realizable edge
   - Minimum edge threshold enforcement
   - Probability bounds validation [0, 1]

**Custom Strategies Needed:**
- `yaml_config()` - Generate valid/invalid YAML configurations
- `position_limits()` - Generate position size constraints
- `fee_structure()` - Generate fee percentages and tiered fees

**Success Criteria:**
- 40+ total properties (4000+ test cases)
- <5 second total execution time
- All critical trading invariants validated

**REQ-TEST-010: Property Testing - Data Validation & Models (Phase 2-4)**

**Phase:** 2, 3, 4
**Priority:** 🟡 High
**Status:** 🔵 Planned
**Reference:** ADR-074, `docs/testing/HYPOTHESIS_IMPLEMENTATION_PLAN_V1.0.md` (Phases 2-4)

Implement property-based testing for data pipelines and models:

**Test Suites to Implement (22-28 hours):**

**Phase 2 - Data Validation (8-10h):**
1. **Historical Data Properties** (`test_historical_data_properties.py`)
   - Timestamp ordering (monotonically increasing)
   - No duplicate records (game_id + timestamp unique)
   - Score progression (scores never decrease)
   - Probability bounds [0, 1] always respected

2. **Model Validation Properties** (`test_model_validation_properties.py`)
   - Model outputs always in valid range
   - Prediction consistency (same inputs → same outputs)
   - Calibration properties (predicted probabilities vs. outcomes)
   - Version immutability enforcement

3. **Strategy Versioning Properties** (`test_strategy_versioning_properties.py`)
   - Config immutability (cannot modify after creation)
   - Status lifecycle valid transitions only
   - Version semantic correctness (v1.0 → v1.1 → v2.0)
   - Trade attribution always valid

**Phase 3 - Order Book & Entry (6-8h):**
4. **Order Book Properties** (`test_order_book_properties.py`)
   - Bid ≤ Ask always (no crossed markets)
   - Order book depth never negative
   - Liquidity aggregation correctness
   - Best execution price selection

5. **Entry Optimization Properties** (`test_entry_optimization_properties.py`)
   - Entry price ≤ worst acceptable price
   - Slippage within tolerance
   - Partial fill handling
   - Order book impact estimation

**Phase 4 - Ensemble & Backtesting (8-10h):**
6. **Ensemble Properties** (`test_ensemble_properties.py`)
   - Weight constraints (sum to 1.0)
   - Weighted average bounds (min ≤ ensemble ≤ max)
   - Model version tracking consistency
   - Feature extraction determinism

7. **Backtesting Properties** (`test_backtesting_properties.py`)
   - No lookahead bias (only past data used)
   - P&L calculation correctness
   - Performance metrics consistency (Sharpe, win rate)
   - Position sizing reflects backtest constraints

**Custom Strategies Needed:**
- `historical_game_state()` - Generate realistic game progressions
- `model_prediction()` - Generate model outputs with constraints
- `order_book()` - Generate realistic order books
- `ensemble_weights()` - Generate valid weight distributions

**Success Criteria:**
- 85+ total properties (8500+ test cases)
- <15 second total execution time
- All data invariants validated
- All model constraints enforced

**REQ-TEST-011: Property Testing - Position & Exit Management (Phase 5)**

**Phase:** 5
**Priority:** 🔴 Critical
**Status:** 🔵 Planned
**Reference:** ADR-074, `docs/testing/HYPOTHESIS_IMPLEMENTATION_PLAN_V1.0.md` (Phase 5)

Implement property-based testing for position and exit management:

**Test Suites to Implement (10-12 hours):**

1. **Position Lifecycle Properties** (`test_position_lifecycle_properties.py`)
   - Position state transitions valid (open → monitoring → exited)
   - Position size always ≤ original quantity
   - Realized P&L = (exit_price - entry_price) × quantity
   - Unrealized P&L updates with current market price
   - SCD Type 2 versioning (row_current_ind consistency)

2. **Trailing Stop Properties** (`test_trailing_stop_properties.py`)
   - Stop price NEVER loosens (only tightens or stays same)
   - Stop distance maintains configured percentage
   - Activation threshold respected
   - Trigger detection accuracy (price crosses stop)
   - State persistence across position updates

3. **Exit Priority Properties** (`test_exit_priority_properties.py`)
   - 10-condition hierarchy always respected
   - Stop loss overrides all other exits
   - Target profit takes precedence over time-based
   - Emergency exits trigger immediately
   - No conflicting exit signals

4. **Exit Execution Properties** (`test_exit_execution_properties.py`)
   - Exit price within acceptable bounds
   - Slippage tolerance enforcement
   - Partial exits maintain position integrity
   - Order walking never increases average exit price
   - Circuit breaker prevents rapid exits

5. **Reporting Metrics Properties** (`test_reporting_metrics_properties.py`)
   - Win rate = wins / total_trades ∈ [0, 1]
   - Sharpe ratio calculation correctness
   - Drawdown never positive
   - Total P&L = sum of realized P&L
   - Position count consistency

**Custom Strategies Needed:**
- `position_state()` - Generate valid position states
- `trailing_stop_config()` - Generate trailing stop configurations
- `exit_condition()` - Generate exit trigger conditions
- `price_series()` - Generate realistic price movements
- `execution_context()` - Generate market conditions for execution

**Critical Properties (Trading Safety):**
- Stop loss ALWAYS prevents catastrophic losses
- Position size NEVER exceeds risk limits
- Exit prices NEVER worse than stop loss
- Trailing stops NEVER loosen (one-way ratchet)
- Circuit breaker ALWAYS triggers on rapid losses

**Success Criteria:**
- 40+ total properties (4000+ test cases)
- <8 second total execution time
- All position management invariants validated
- All exit optimization constraints enforced
- Zero false negatives on stop loss triggers

- **Unit Tests**: >80% code coverage
- **Integration Tests**: All API → DB workflows
- **End-to-End Tests**: Full pipeline (fetch → calculate → trade → attribute)
- **Decimal Precision Tests**: Verify no float rounding in price handling
- **Versioning Tests**: Verify immutability enforcement and trade attribution

### 7.2 Test Categories
1. **API Client Tests**: Mock responses, test pagination, retry logic, decimal parsing
2. **Database Tests**: CRUD operations, versioning, constraint validation, DECIMAL storage, immutability enforcement
3. **Analytics Tests**: Odds calculation accuracy, edge detection logic, decimal arithmetic, model versioning
4. **Trading Tests**: Order generation, compliance checks, execution simulation, price precision, strategy versioning, trade attribution
5. **Decimal Tests**: Conversion accuracy, arithmetic precision, no float contamination
6. **Versioning Tests**: Immutability enforcement, version lifecycle, A/B testing queries, trade attribution
7. **Trailing Stop Tests**: State initialization, stop updates, trigger detection

### 7.3 Test Fixtures
- Mock Kalshi API responses (series, events, markets with decimal prices)
- Mock ESPN/Balldontlie game data
- Sample historical odds JSON (DECIMAL values)
- Mock database with seed data (all prices DECIMAL, sample strategy/model versions)
- Decimal edge cases (sub-penny prices, large calculations)
- Versioning edge cases (immutability violations, lifecycle transitions)
- Trailing stop scenarios (activation, updates, triggers)

### 7.4 Critical Tests

**Decimal Precision Tests:**
```python
def test_decimal_price_parsing():
    """Verify Kalshi *_dollars fields parsed as Decimal"""
    api_response = {"yes_bid_dollars": "0.4975"}
    price = parse_price(api_response["yes_bid_dollars"])
    assert isinstance(price, Decimal)
    assert price == Decimal("0.4975")

def test_no_float_contamination():
    """Verify floats never enter price calculations"""
    price1 = Decimal("0.4975")
    price2 = Decimal("0.5025")
    spread = price2 - price1
    assert isinstance(spread, Decimal)
    assert spread == Decimal("0.0050")

def test_ev_calculation_precision():
    """Verify EV calculated with Decimal precision"""
    true_prob = Decimal("0.5500")
    market_price = Decimal("0.4975")
    ev = (true_prob - market_price) / market_price
    assert isinstance(ev, Decimal)
    assert ev > Decimal("0.05")  # 5% threshold
```

**Versioning Tests:**
```python
def test_strategy_immutability():
    """Verify strategy config cannot be changed after creation"""
    strategy = create_strategy("halftime_entry", "v1.0", {"min_lead": 7})
    with pytest.raises(ImmutabilityError):
        strategy.config = {"min_lead": 10}  # Should fail

def test_strategy_version_creation():
    """Verify new version can be created with different config"""
    v1 = create_strategy("halftime_entry", "v1.0", {"min_lead": 7})
    v2 = create_strategy("halftime_entry", "v1.1", {"min_lead": 10})
    assert v1.config["min_lead"] == 7
    assert v2.config["min_lead"] == 10

def test_trade_attribution():
    """Verify trades link to exact strategy and model versions"""
    strategy = get_strategy("halftime_entry", "v1.1")
    model = get_model("elo_nfl", "v2.0")
    trade = execute_trade(market_id, strategy_id=strategy.id, model_id=model.id)
    assert trade.strategy_id == strategy.id
    assert trade.model_id == model.id

def test_version_lifecycle():
    """Verify status transitions work correctly"""
    strategy = create_strategy("test", "v1.0", {})
    assert strategy.status == "draft"
    strategy.activate()
    assert strategy.status == "active"
    strategy.deprecate()
    assert strategy.status == "deprecated"
```

**Trailing Stop Tests:**
```python
def test_trailing_stop_initialization():
    """Verify trailing stop state initialized correctly"""
    position = create_position(entry_price=Decimal("0.7500"))
    assert position.trailing_stop_state["enabled"] == True
    assert position.trailing_stop_state["activation_price"] == Decimal("0.7500")

def test_trailing_stop_update():
    """Verify trailing stop moves with favorable price"""
    position = create_position(entry_price=Decimal("0.7500"))
    update_position(position, market_price=Decimal("0.8000"))
    assert position.trailing_stop_state["highest_price"] == Decimal("0.8000")
    assert position.trailing_stop_state["current_stop"] > Decimal("0.7500")

def test_trailing_stop_trigger():
    """Verify stop loss triggers at correct price"""
    position = create_position(entry_price=Decimal("0.7500"))
    update_position(position, market_price=Decimal("0.8000"))
    trigger = check_stop_trigger(position, market_price=Decimal("0.7400"))
    assert trigger == True  # Should trigger stop loss
```

**Detailed test cases and fixtures**: See `TESTING_GUIDE.md`

### 7.5 Code Quality, Validation & CI/CD (Phase 0.6c-0.7)

**REQ-VALIDATION-001: Automated Code Quality (Ruff)**

**Phase:** 0.6c
**Priority:** High
**Status:** ✅ Complete
**Reference:** ADR-038, VALIDATION_LINTING_ARCHITECTURE_V1.0.md

Use Ruff for unified code quality enforcement (10-100x faster than black+flake8):
- **Linting**: 50+ rule categories (E, W, F, I, N, UP, B, C4, DTZ, etc.)
- **Formatting**: Replaces black with consistent 100-char line length
- **Auto-fix**: Automatic correction of most issues
- **Configuration**: Single pyproject.toml for all tools
- **Integration**: validate_quick.sh (~3s) and validate_all.sh (~60s)

**REQ-VALIDATION-002: Documentation Validation Automation**

**Phase:** 0.6c
**Priority:** Medium
**Status:** ✅ Complete
**Reference:** ADR-040, VALIDATION_LINTING_ARCHITECTURE_V1.0.md

Automated documentation consistency validation:
- **validate_docs.py**: Checks version headers, MASTER_INDEX accuracy, paired document consistency
- **fix_docs.py**: Auto-fixes simple issues (version mismatches)
- **Validation Checks**:
  - ADR_INDEX ↔ ARCHITECTURE_DECISIONS consistency
  - REQUIREMENT_INDEX ↔ MASTER_REQUIREMENTS consistency
  - MASTER_INDEX accuracy (filenames, versions, locations)
  - Version header format and filename alignment
- **Performance**: <1 second validation time
- **Integration**: Part of validate_quick.sh and validate_all.sh

**REQ-VALIDATION-003: Layered Validation Architecture**

**Phase:** 0.6c
**Priority:** High
**Status:** ✅ Complete
**Reference:** ADR-041, VALIDATION_LINTING_ARCHITECTURE_V1.0.md

Two-tier validation for different workflow stages:
- **Fast Layer (validate_quick.sh)**: ~3 seconds
  - Ruff linting and formatting
  - Mypy type checking
  - Documentation validation
  - Use: During development for rapid feedback
- **Comprehensive Layer (validate_all.sh)**: ~60 seconds
  - All fast validations
  - Full test suite with coverage
  - Security scanning (hardcoded credentials, connection strings, .env staging)
  - Use: Before commits and phase completion

**REQ-CICD-001: GitHub Actions CI/CD Integration**

**Phase:** 0.7
**Priority:** High
**Status:** 🔵 Planned
**Reference:** ADR-042, ADR-054

Implement GitHub Actions workflow for automated CI/CD:
- **Trigger**: On push to main, PR creation, manual dispatch
- **Jobs**:
  - Code quality (Ruff lint + format check)
  - Type checking (Mypy)
  - Documentation validation
  - Test suite (pytest with coverage)
  - Security scanning (Ruff security rules --select S, Safety, secret detection)
- **Matrix Testing**: Python 3.12, 3.13, 3.14 on ubuntu-latest, windows-latest
- **Artifacts**: Test reports, coverage reports
- **Status Badges**: README.md integration

**Note:** Security scanning uses Ruff S-rules instead of Bandit for Python 3.14 compatibility. See ADR-054 and REQ-TEST-006 for details.

**REQ-CICD-002: Codecov Integration**

**Phase:** 0.7
**Priority:** Medium
**Status:** 🔵 Planned
**Reference:** ADR-042

Integrate Codecov for coverage tracking and visualization:
- **Upload**: coverage.xml from pytest-cov
- **Dashboard**: Coverage trends, file-level reports
- **PR Comments**: Coverage diff on pull requests
- **Thresholds**: Enforce 80% minimum coverage
- **Configuration**: codecov.yml with project/patch targets

**REQ-CICD-003: Branch Protection Rules**

**Phase:** 0.7
**Priority:** High
**Status:** ✅ Complete
**Reference:** ADR-042, DEF-003

Configure GitHub branch protection for main branch:
- **Required Checks**: All CI jobs must pass
- **Review Requirements**: 1 approving review (if collaborators)
- **Linear History**: Enforce no merge commits
- **Force Push**: Disabled
- **Delete**: Branch deletion disabled
- **Status Checks**: Codecov, all tests, security scans

**Implementation:** Completed 2025-11-07 via PR #2. See docs/utility/GITHUB_BRANCH_PROTECTION_CONFIG.md for configuration details.

**REQ-CICD-004: Pre-Commit Hooks Infrastructure**

**Phase:** 0.7
**Priority:** High
**Status:** ✅ Complete
**Reference:** DEF-001, CLAUDE.md Section 3

Implement pre-commit hooks framework to auto-fix code issues before each commit:
- **Framework**: pre-commit v4.0.1 with .pre-commit-config.yaml
- **Code Quality Checks**:
  - Ruff linter with auto-fix (--fix, --exit-non-zero-on-fix)
  - Ruff formatter (automatic code formatting)
  - Mypy type checking (staged files only)
- **Security Checks**:
  - Hardcoded credentials scan (blocks commits with secrets)
  - Decimal precision check (Pattern 1 enforcement, blocks float usage)
  - Code review basics (REQ-XXX-NNN traceability, warning only)
- **File Integrity Checks**:
  - Mixed line ending detection and auto-fix (CRLF→LF)
  - Trailing whitespace removal
  - End-of-file newline enforcement
  - Large file check (>500KB blocked)
  - Merge conflict marker detection
  - YAML/JSON syntax validation
  - Python AST validation
  - Debug statement detection (pdb, breakpoint)
- **Performance**: ~2-5 seconds per commit
- **Integration**: Runs automatically on `git commit`, optional bypass with `--no-verify`
- **Benefits**: Catches issues immediately (60-70% reduction in CI failures), faster feedback loop than waiting for CI

**Implementation:** Completed 2025-11-07. Pre-commit hooks installed and configured with 14 checks across 4 categories.

**REQ-CICD-005: Pre-Push Hooks Infrastructure**

**Phase:** 0.7
**Priority:** High
**Status:** ✅ Complete
**Reference:** DEF-002, CLAUDE.md Section 3

Implement pre-push hooks to provide comprehensive validation before code reaches GitHub:
- **Validation Layers** (7 steps, ~60-90 seconds total):
  - Step 0/7: Branch name convention check (blocks push to main)
  - Step 1/7: Quick validation (Ruff + docs via validate_quick.sh, ~3 sec)
  - Step 2/7: Fast unit tests (pytest for config_loader, logger, ~10 sec)
  - Step 3/7: Full type checking (mypy on entire codebase, ~5 sec)
  - Step 4/7: Security scan (Ruff security rules --select S, ~5 sec)
  - Step 5/7: Warning governance (multi-source baseline check via check_warning_debt.py, ~30 sec)
  - Step 6/7: Code quality validation (≥80% coverage, REQ test coverage via validate_code_quality.py, ~20 sec)
  - Step 7/7: Security pattern validation (API auth, hardcoded secrets via validate_security_patterns.py, ~10 sec)
- **Test Coverage**: Enforces ≥80% overall coverage threshold (pre-commit doesn't run tests)
- **Codebase-Wide Validation**: Validates entire codebase, not just changed files
- **Branch Protection**: Blocks direct pushes to main, requires feature/* branch naming
- **Performance**: ~60-90 seconds (acceptable delay since pushes less frequent than commits)
- **Integration**: Runs automatically on `git push`, optional bypass with `--no-verify` (CI will still catch issues)
- **Benefits**: Catches test failures before CI (80-90% reduction in CI failures), validates entire codebase impact

**Implementation:** Completed 2025-11-07. Pre-push hooks installed with 7 comprehensive validation steps including tests, type checking, security scanning, and template enforcement.

**REQ-VALIDATION-004: YAML Configuration Validation**

**Phase:** 1
**Priority:** Medium
**Status:** 🔵 Planned
**Reference:** ADR-052, VALIDATION_LINTING_ARCHITECTURE_V1.0.md

Comprehensive YAML configuration validation with 4 validation levels:
- **Level 1 - Syntax Validation**: Parse all YAML files (7 files in config/) for syntax errors
- **Level 2 - Type Validation**: Ensure Decimal fields use string format (not float)
  - Keywords: price, threshold, limit, kelly, spread, probability, fraction, rate, fee, stop, target, trailing, bid, ask, edge
  - Warn on float contamination: `threshold: 0.75` (float) → should be `threshold: "0.75"` (string)
- **Level 3 - Required Keys**: Validate required keys per file type
  - system.yaml: environment, log_level
  - trading.yaml: max_position_size, max_total_exposure
  - position_management.yaml: stop_loss, profit_target
- **Level 4 - Cross-file Consistency**: Validate references between files (e.g., strategy references valid model)
- **Implementation**: Add to validate_docs.py as Check #9
- **Integration**: validate_quick.sh (~3s), validate_all.sh (~60s), pre-commit hooks, GitHub Actions CI

**REQ-VALIDATION-005: CODE_REVIEW_TEMPLATE Automated Enforcement**

**Phase:** 0.7c
**Priority:** High
**Status:** ✅ Complete
**Reference:** CODE_REVIEW_TEMPLATE_V1.0.md, validate_code_quality.py

Automated enforcement of CODE_REVIEW_TEMPLATE requirements via validate_code_quality.py (314 lines):
- **Check 1 - Module Coverage ≥80%**: Runs pytest with coverage, parses output, fails validation if any module below 80% threshold
  - Scope: All production modules (database/, api_connectors/, trading/, analytics/, utils/, config/)
  - Exclusions: Test files, _archive/, conftest.py, __init__.py
  - Error Message: Lists all modules below 80% with actual percentages and fix instructions
  - Coverage Target: Section 2 (Test Coverage) of CODE_REVIEW_TEMPLATE
- **Check 2 - REQ Test Coverage**: Verifies all requirements with status Complete or In Progress have test coverage
  - Extracts REQ-XXX-NNN from MASTER_REQUIREMENTS with status ✅ Complete or 🟡 In Progress
  - Searches all test files for requirement IDs in comments/docstrings/test names
  - Fails if any Complete/In Progress requirement missing from test content
  - Traceability Target: Section 1 (Requirements Traceability) of CODE_REVIEW_TEMPLATE
- **Check 3 - Educational Docstrings** (WARNING ONLY): Checks staged files for Pattern 7 components
  - Validates Args, Returns, Educational Note sections in docstrings
  - Only checks staged files (not entire codebase) to avoid flagging existing code
  - Non-blocking validation (warning only) - subjective quality metric
  - Code Quality Target: Section 3 (Code Quality) of CODE_REVIEW_TEMPLATE + CLAUDE.md Pattern 7
- **Integration Points**:
  - Pre-push hooks: Step 6/7 (runs before every push, ~20 seconds)
  - CI/CD: GitHub Actions workflow (runs on all PRs)
  - Manual: `python scripts/validate_code_quality.py` (developer testing)
- **Cross-Platform Compatibility**: Uses ASCII output ([PASS]/[FAIL]/[WARN], >=) instead of Unicode (✅/❌/⚠️/≥) for Windows cp1252 compatibility
- **Exit Codes**: 0 = all checks passed, 1 = validation failed (module coverage or REQ coverage violations)
- **Defense in Depth**: Second layer validation (pre-commit checks basics, pre-push enforces coverage thresholds)

**REQ-VALIDATION-006: SECURITY_REVIEW_CHECKLIST Automated Enforcement**

**Phase:** 0.7c
**Priority:** High
**Status:** ✅ Complete
**Reference:** SECURITY_REVIEW_CHECKLIST.md V1.1, validate_security_patterns.py

Automated enforcement of SECURITY_REVIEW_CHECKLIST requirements via validate_security_patterns.py (413 lines):
- **Check 1 - API Authentication**: Verifies API endpoints have authentication decorators
  - Finds @app.route/@router decorators in staged Python files
  - Checks for @require_auth, @login_required, @authenticate, check_auth(), verify_token() patterns
  - Excludes health check endpoints (/health, /ping, /status, /version) - no auth required
  - Fails validation if new API endpoint missing authentication check
  - Security Target: Section 3 (API Security) of SECURITY_REVIEW_CHECKLIST
- **Check 2 - Sensitive Data Encryption** (WARNING ONLY): Verifies database models encrypt sensitive fields
  - Searches for password/token/secret/api_key/private_key/credential column definitions
  - Checks for encryption patterns: EncryptedType, encrypt(), hash(), bcrypt, argon2, PasswordHash
  - Warning only (not blocking) - subjective determination of "needs encryption"
  - Data Protection Target: Section 4 (Data Protection) of SECURITY_REVIEW_CHECKLIST
- **Check 3 - Security Logging** (WARNING ONLY): Verifies exception handlers in auth code use structured logging
  - Finds exception handlers in authentication/authorization/login code
  - Checks for logger.exception(), logger.error(), logger.warning(), logger.critical() calls
  - Warning only (not blocking) - best practice, not security vulnerability
  - Incident Response Target: Section 5 (Incident Response) of SECURITY_REVIEW_CHECKLIST
- **Check 4 - Hardcoded Secrets** (BLOCKS): Scans for hardcoded credentials (defense in depth)
  - Searches for password/secret/api_key/token assignments with string literals
  - Excludes test placeholders (YOUR_, TEST_, EXAMPLE_, PLACEHOLDER, <>, os.getenv)
  - Fails validation on any potential hardcoded secret detected
  - Redundant with pre-commit 'security-credentials' hook (defense in depth)
  - Credential Management Target: Section 1 (Credential Management) of SECURITY_REVIEW_CHECKLIST
- **Integration Points**:
  - Pre-push hooks: Step 7/7 (runs before every push, ~10 seconds)
  - CI/CD: GitHub Actions workflow (runs on all PRs)
  - Manual: `python scripts/validate_security_patterns.py` (developer testing)
- **Cross-Platform Compatibility**: Uses ASCII output ([PASS]/[FAIL]/[WARN]) instead of Unicode for Windows cp1252 compatibility
- **Exit Codes**: 0 = all checks passed, 1 = security violations found (API auth missing or hardcoded secrets)
- **Defense in Depth**: Third layer validation (pre-commit checks credentials, pre-push checks patterns, CI/CD comprehensive scan)

**REQ-API-007: API Response Validation with Pydantic**

**Phase:** 1
**Priority:** High
**Status:** 🔵 Planned
**Reference:** ADR-047, API_INTEGRATION_GUIDE_V2.0.md

Runtime validation of all API responses using Pydantic BaseModel:
- **Automatic Type Conversion**: Float → Decimal for all price fields (*_dollars)
- **Field Validation**: Enforce ranges (prices: 0.0001-0.9999, volumes/open_interest: >= 0)
- **Business Rule Enforcement**: Validate bid < ask, spread >= min_spread
- **Clear Error Messages**: Pydantic provides detailed validation errors with field names
- **Implementation**:
  - Define models in `api_connectors/kalshi_models.py`
  - Use @validator decorators for Decimal conversion
  - Return validated models from all API client methods
- **Coverage Target**: 100% for model validation (critical path)
- **Benefits**: Catches type errors at API boundary, eliminates float contamination, serves as API contract documentation

**REQ-OBSERV-001: Request Correlation IDs (B3 Standard)**

**Phase:** 1
**Priority:** Medium
**Status:** 🔵 Planned
**Reference:** ADR-049, API_INTEGRATION_GUIDE_V2.0.md

Implement distributed request tracing with B3 correlation ID propagation:
- **Standard**: B3 spec (OpenTelemetry/Zipkin compatible)
- **Format**: UUID4 generated at request entry point
- **Propagation**: X-Request-ID header in all API calls
- **Logging**: Include request_id in every log entry (API calls, DB queries, business logic)
- **Use Cases**:
  - Debug distributed systems: trace API → Database → async task operations
  - Performance analysis: track request latency across components
  - Correlate errors: filter logs by request_id to see entire request lifecycle
- **Implementation**:
  - Generate UUID4 at CLI command or scheduled task entry
  - Pass request_id parameter through all method calls
  - Configure structlog to always include request_id field
- **Future**: Migrate to full OpenTelemetry with trace/span IDs (Phase 3+)

**REQ-OBSERV-002: Production Error Tracking with Sentry**

**Phase:** 2
**Priority:** High
**Status:** 🔵 Planned
**Reference:** ADR-TBD, SENTRY_INTEGRATION_GUIDE_V1.0.md (future)

Implement real-time production error tracking, crash reporting, and performance monitoring using Sentry:

- **Error Tracking**:
  - Automatic exception capture with full stack traces and local variables
  - User context (if applicable), environment tags (production/staging/dev)
  - Breadcrumbs: Last 100 events leading to error (API calls, DB queries, function calls)
  - Error grouping by fingerprint, deduplication of identical errors
  - Release tracking: Tag errors by deployment version (precog@X.Y.Z)

- **Performance Monitoring (APM)**:
  - Transaction tracing: Measure latency of API endpoints, trade execution, position updates
  - Database query performance: Identify slow queries (>500ms threshold)
  - External API calls: Track Kalshi, ESPN, Balldontlie response times
  - Custom instrumentation: Measure edge calculation, Kelly sizing, exit evaluation

- **Structured Logging Integration (2025 feature)**:
  - Send structlog events to Sentry (ERROR and above)
  - Search logs by strategy_id, ticker, trade_id
  - Log-based alerts (e.g., "Alert when quantity > 1000")

- **Alerting**:
  - Real-time alerts for error rate spikes (>10 errors/minute)
  - Slow transaction alerts (>5s response time)
  - New error type alerts (never seen before)
  - Slack/Email/PagerDuty integration

- **Integration with Existing Observability**:
  - Use B3 correlation IDs from REQ-OBSERV-001 for distributed tracing
  - Respect log masking from REQ-SEC-009 (sensitive data already masked)
  - Complement Codecov (pre-release) with post-release monitoring
  - Shows untested code causing production errors (Codecov integration)

- **Implementation**:
  - Add sentry-sdk to requirements.txt
  - Initialize Sentry in main.py entry point
  - Configure SENTRY_DSN in .env (excluded from git)
  - Set release tag: `sentry_sdk.init(release="precog@{version}")`
  - Add custom context: strategy_id, model_id, trade_id
  - Configure sampling rates: 100% errors, 10% transactions (free tier)

- **Success Criteria**:
  - <500ms performance overhead (measured with APM)
  - <5K errors/month (free tier limit)
  - <10K transactions/month (free tier limit)
  - 100% of production errors captured and alerted within 60 seconds

- **Cost**:
  - Free tier: 5K errors/month, 10K transactions/month (sufficient for Phase 0-2)
  - Paid tier: $29/month if exceeding free tier (likely Phase 5+ with live trading)

- **Benefits**:
  - Real-time visibility into production issues
  - Faster debugging with full error context
  - Performance regression detection
  - Proactive alerting (catch issues before users report)
  - Integration with Codecov: See which untested code is causing errors

**REQ-SEC-009: Sensitive Data Masking in Logs**

**Phase:** 1
**Priority:** High
**Status:** 🔵 Planned
**Reference:** ADR-051, SECURITY_REVIEW_CHECKLIST.md

Automatic masking of sensitive data in all log output for GDPR/PCI compliance:
- **Sensitive Keywords**: api_key, token, password, private_key, secret, api_secret, access_token, refresh_token, bearer_token, authorization, auth, credentials
- **Pattern Matching**: Detect and mask sensitive patterns in strings (e.g., "Bearer <token>", "api_key=<value>")
- **Masking Strategy**: Show first 4 + last 4 characters for debugging (e.g., "sk_li...xyz9"), or "***REDACTED***" for short values
- **Implementation**:
  - Add structlog processor `mask_sensitive_data()`
  - Process BEFORE JSONRenderer output
  - Test masking with unit tests (verify no credentials in output)
- **Compliance**: Required for GDPR (data privacy), PCI-DSS (payment card data), SOC 2 (security controls)
- **Benefits**: Defense-in-depth (even if log aggregation compromised, credentials are masked), automatic (can't forget to mask), debugging-friendly (shows partial data)

---

## 8. Error Handling & Logging

### 8.1 Error Categories

**REQ-SYS-006: Structured Logging**

**Phase:** 1
**Priority:** Medium
**Status:** 🔵 Planned

- **API Errors**: 4xx/5xx responses, timeouts, rate limits
- **Database Errors**: Connection failures, constraint violations, immutability violations
- **Trading Errors**: Order rejections, insufficient balance
- **Data Errors**: Missing fields, stale data
- **Decimal Errors**: Float contamination, precision loss
- **Versioning Errors**: Immutability violations, version conflicts, missing version links

### 8.2 Logging Levels
- **DEBUG**: API request/response details, SQL queries, decimal conversions, version lookups
- **INFO**: Normal operations (markets fetched, edges calculated, versions created)
- **WARNING**: Recoverable errors (API retry, missing data, float detected in prices, version deprecation)
- **ERROR**: Critical failures (DB connection lost, trade failed, decimal precision lost, immutability violation)

### 8.3 Audit Trail
- All API calls logged with timestamp, endpoint, parameters
- All trades logged with market_id, side, price (DECIMAL), quantity, strategy_id, model_id
- All edge calculations logged with EV (DECIMAL), confidence level, model_id
- All decimal conversions logged in DEBUG mode
- All version creations/updates logged with timestamp, version number, status change
- All trailing stop updates logged with price movements and trigger events
- Log rotation: 7 days retention, compressed archives

### 8.4 Error Detection

**Log WARNING if:**
- Float detected in price variable: `if isinstance(price, float): log.warning(...)`
- Decimal precision loss: `if price.as_tuple().exponent < -4: log.warning(...)`
- String→Decimal conversion fails: `except InvalidOperation: log.error(...)`
- Version not found: `if version is None: log.warning(...)`
- Trailing stop triggered: `log.warning("Stop loss triggered at price {price}")`

**Log ERROR if:**
- Immutability violation attempted: `log.error("Attempted to modify immutable version")`
- Trade without version attribution: `log.error("Trade missing strategy_id or model_id")`
- Trailing stop state corrupted: `log.error("Invalid trailing_stop_state JSONB")`

**Implementation details**: See `API_INTEGRATION_GUIDE.md` (retry logic), `utils/logger.py`, `utils/decimal_helpers.py`, `VERSIONING_GUIDE_V1.0.md` (error handling)

---

## 9. Compliance & Risk Management

### 9.1 Kalshi Prohibitions
- No trading by league insiders (players, coaches, officials)
- No market manipulation or coordinated trading
- Adhere to Terms of Service

### 9.2 Polymarket Considerations (Phase 10)
- Verify regulatory compliance in user's jurisdiction
- Understand blockchain transaction finality
- Account for gas fees in EV calculations
- Follow Polymarket Terms of Service

### 9.3 Risk Limits (Configurable in YAML)

**REQ-RISK-001: Circuit Breakers (5 consecutive losses)**

**Phase:** 1
**Priority:** Critical
**Status:** 🔵 Planned

**REQ-RISK-002: Daily Loss Limit**

**Phase:** 1
**Priority:** Critical
**Status:** 🔵 Planned

**REQ-RISK-003: Max Open Positions**

**Phase:** 1
**Priority:** High
**Status:** 🔵 Planned

**REQ-RISK-004: Max Position Size**

**Phase:** 1
**Priority:** High
**Status:** 🔵 Planned

**REQ-RISK-005: Stop Loss -15%**

**Phase:** 5
**Priority:** Critical
**Status:** ✅ Complete (Documented)

- **Max Position Size**: $1,000 per market (DECIMAL)
- **Max Total Exposure**: $10,000 across all markets
- **Max Correlated Exposure**: $5,000 (e.g., multiple games in same slate)
- **Kelly Fraction**: 25% of full Kelly for NFL (conservative sizing)
- **Sport-Specific Kelly**: NFL=0.25, NBA=0.22, Tennis=0.18
- **Cross-Platform Limits**: Aggregate positions across Kalshi + Polymarket
- **Trailing Stop Distance**: Configurable per strategy version (default: 5 cents)
- **Trailing Stop Activation**: Configurable profit threshold before activation

### 9.4 Circuit Breakers
- Stop trading if daily loss exceeds 10% of capital
- Pause if API connectivity fails for >5 minutes
- Alert if >3 consecutive trade rejections
- Halt if decimal precision error detected
- Alert if immutability violation detected
- Pause if trailing stops fail to update properly

**Detailed risk formulas**: See `EDGE_DETECTION_SPEC.md` (Kelly Criterion, exposure calculations with DECIMAL), `TRAILING_STOP_GUIDE_V1.0.md` (stop loss calculations)

---

## 10. Performance Targets

- **Market Update Latency**: <2 seconds API → DB
- **Decimal Conversion**: <1ms per price (negligible overhead)
- **Edge Calculation**: <5 seconds for all active markets
- **Order Execution**: <10 seconds from edge detection to order placement
- **Database Queries**: <500ms for time-series lookups
- **Concurrent Markets**: Support 200+ markets simultaneously
- **Cross-Platform Comparison**: <3 seconds to compare prices across platforms
- **Version Lookup**: <100ms to resolve active strategy/model version
- **Trailing Stop Update**: <1 second to update stop state on price change
- **Trade Attribution Query**: <200ms to fetch trade with full version details

---

## 11. Future Enhancements

### Short-Term (6 months)
- Machine learning models for probability estimation (Phase 5+)
- Advanced team metrics (DVOA, SP+, Elo ratings) (Phase 9)
- Web dashboard for monitoring (React + FastAPI)
- Mobile alerts for high-confidence edges
- Live price streaming (WebSockets)
- Strategy backtesting framework with version comparison
- Model performance dashboards comparing version accuracy

### Long-Term (12+ months)
- Multi-leg arbitrage detection (cross-market)
- Portfolio optimization algorithms with Decimal precision
- Cloud deployment (AWS ECS/Lambda)
- Additional prediction market platforms (PredictIt, Manifold)
- Machine learning for optimal Kelly fraction tuning
- Cross-platform automated arbitrage execution
- Automated strategy parameter optimization (create new versions automatically)
- Ensemble model creation from multiple version performances

---

## 12. Key Resources

### External Documentation
- **Kalshi API Docs**: https://docs.kalshi.com/api-reference/
- **Kalshi Sample Code**: https://github.com/Kalshi/kalshi-starter-code-python
- **Polymarket Docs**: https://docs.polymarket.com/ (Phase 10)
- **ESPN API Guide**: https://gist.github.com/akeaswaran/b48b02f1c94f873c6655e7129910fc3b
- **Balldontlie NFL API**: https://nfl.balldontlie.io/
- **NCAAF API**: https://github.com/henrygd/ncaa-api
- **Python Decimal Documentation**: https://docs.python.org/3/library/decimal.html
- **Semantic Versioning**: https://semver.org/

### Internal Documentation (docs/ folder)

**Critical - Read First:**
1. **KALSHI_DECIMAL_PRICING_CHEAT_SHEET.md** ⚠️ **PRINT AND KEEP AT DESK**
2. **DEVELOPER_ONBOARDING.md** - Getting started guide
3. **VERSIONING_GUIDE_V1.0.md** - Strategy and model versioning patterns
4. **REQUIREMENT_INDEX.md** - Systematic requirement catalog (NEW in V2.6)
5. **ADR_INDEX.md** - Architecture decision index (NEW in V2.6)

**Reference Documentation:**
6. `API_INTEGRATION_GUIDE.md` - Detailed API specifications
7. `DATABASE_SCHEMA_SUMMARY_V1.9.md` - Full schema with versioning tables
8. `EDGE_DETECTION_SPEC.md` - Mathematical formulas
9. `CONFIGURATION_GUIDE.md` - YAML configuration reference (includes versioning configs)
10. `ARCHITECTURE_DECISIONS.md` - Design rationale and trade-offs

**Development Guides:**
11. `TESTING_GUIDE.md` - Test cases and fixtures
12. `DEPLOYMENT_GUIDE.md` - Setup and deployment
13. `ENVIRONMENT_CHECKLIST.md` - Windows 11 setup guide
14. `TRAILING_STOP_GUIDE_V1.0.md` - Trailing stop loss implementation
15. `POSITION_MANAGEMENT_GUIDE_V1.0.md` - Enhanced position management
16. `PHASE_1.5_PLAN.md` - Foundation validation plan

**Phase 10 Documentation:**
17. `POLYMARKET_INTEGRATION_GUIDE.md` - Multi-platform strategy
18. `PLATFORM_ABSTRACTION_DESIGN.md` - Architecture for multiple platforms

---

## 13. Critical Reminders

### ⚠️ Decimal Pricing (ALWAYS)
1. `from decimal import Decimal` in every file handling prices
2. Parse Kalshi `*_dollars` fields (e.g., `yes_bid_dollars`)
3. NEVER parse integer cents fields (deprecated)
4. Store all prices as DECIMAL(10,4) in PostgreSQL
5. Convert strings to Decimal: `Decimal("0.4975")` NOT `Decimal(0.4975)`
6. Print and reference KALSHI_DECIMAL_PRICING_CHEAT_SHEET.md

### ⚠️ Database Queries (ALWAYS)
1. Include `WHERE row_current_ind = TRUE` for versioned data (markets, positions, edges, game_states)
2. Use `WHERE status = 'active'` for immutable versions (strategies, probability_models)
3. Never query without appropriate filter
4. Use DECIMAL types in SQLAlchemy models
5. Link trades to strategy_id and model_id for attribution

### ⚠️ Versioning (ALWAYS)
1. Strategy and model configs are IMMUTABLE once created
2. To change config: Create new version (v1.0 → v1.1)
3. Only status and metrics update in-place
4. ALWAYS link trades to strategy_id and model_id
5. Use semantic versioning (major.minor: v1.0, v1.1, v2.0)
6. Test version immutability in unit tests
7. Reference VERSIONING_GUIDE_V1.0.md for patterns

### ⚠️ Configuration (ALWAYS)
1. Load settings from YAML files in `config/` directory
2. Use `.env` only for secrets and environment-specific values
3. Validate all configuration on startup
4. Version strategy/model configs are stored in database, not YAML

### ⚠️ Testing (ALWAYS)
1. Mock external APIs in tests
2. Test decimal precision explicitly
3. Verify no float contamination in price handling
4. Test version immutability enforcement
5. Test trailing stop logic thoroughly
6. Achieve >80% code coverage

### ⚠️ Requirement Traceability (NEW in V2.6)
1. Reference requirements using REQ IDs (e.g., REQ-MON-001)
2. See REQUIREMENT_INDEX.md for complete requirement catalog
3. Use REQ IDs in code comments, commit messages, and documentation
4. Link implementation to specific requirements for traceability

---

## 14. Contact & Support

**Project Lead**: [Your Name]
**Development Team**: [Team Members]
**Repository**: [GitHub URL when available]

For questions or issues:
1. Check supplementary docs in `docs/` folder
2. Review KALSHI_DECIMAL_PRICING_CHEAT_SHEET.md for pricing issues
3. Review VERSIONING_GUIDE_V1.0.md for versioning questions
4. Review REQUIREMENT_INDEX.md for requirement details
5. Review test cases for implementation examples
6. Submit GitHub issues for bugs or feature requests

---

## 15. Version History

| Version | Date | Changes |
|---------|------|---------|
| 0.9 | 2025-10-08 | Initial draft (Session 5) |
| 2.0 | 2025-10-09 | Added decimal pricing, Phase 10 (Polymarket), updated tech stack, multi-platform architecture |
| 2.2 | 2025-10-16 | Updated terminology (odds → probability); renamed odds_models.yaml → probability_models.yaml; clarified probability vs. market price; updated table names (odds_matrices → probability_matrices) |
| 2.3 | 2025-10-16 | Updated environment variable names to match env.template; updated directory structure (data_storers/ → database/) |
| 2.4 | 2025-10-19 | **MAJOR UPDATE**: Added Phase 0.5 (Foundation Enhancement); added versioning requirements (strategies, probability_models with immutable pattern); added trailing stop loss requirements; updated database overview to V1.4; added Phase 1.5 (Foundation Validation); updated all phase descriptions to reflect versioning enhancements |
| 2.5 | 2025-10-21 | **CRITICAL UPDATE**: Added Phase 5 monitoring and exit management requirements; Added REQ-MON-*, REQ-EXIT-*, REQ-EXEC-* requirements; Updated database to V1.5 (position_exits, exit_attempts tables); Added 10 exit conditions with priority hierarchy |
| 2.6 | 2025-10-22 | **STANDARDIZATION**: Added systematic REQ IDs to all requirements; Added REQUIREMENT_INDEX.md and ADR_INDEX.md references; Improved requirement traceability |

---

**NEXT**: Update ARCHITECTURE_DECISIONS V2.4 → V2.5 with ADR numbers

---

**END OF MASTER REQUIREMENTS V2.6**<|MERGE_RESOLUTION|>--- conflicted
+++ resolved
@@ -246,13 +246,8 @@
 - **Foundation Documents** (in `docs/foundation/`):
   1. `PROJECT_OVERVIEW_V1.5.md` - System architecture and tech stack
   2. `MASTER_REQUIREMENTS_V2.15.md` - This document (requirements through Phase 10)
-<<<<<<< HEAD
   3. `MASTER_INDEX_V2.24.md` - Complete document inventory
-  4. `ARCHITECTURE_DECISIONS_V2.15.md` - All 77 ADRs with design rationale (Phase 0-4.5)
-=======
-  3. `MASTER_INDEX_V2.23.md` - Complete document inventory
-  4. `ARCHITECTURE_DECISIONS_V2.16.md` - All 77 ADRs with design rationale (Phase 0-4.5)
->>>>>>> b4ee567f
+  4. `ARCHITECTURE_DECISIONS_V2.16.md` - All 87 ADRs with design rationale (Phase 0-4.5)
   5. `REQUIREMENT_INDEX.md` - Systematic requirement catalog
   6. `ADR_INDEX_V1.11.md` - Architecture decision index
   7. `TESTING_STRATEGY_V2.1.md` - Test cases, coverage requirements, future enhancements
